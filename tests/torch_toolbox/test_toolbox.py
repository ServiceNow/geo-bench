--- conflicted
+++ resolved
@@ -71,18 +71,7 @@
     with open(os.path.join("tests", "configs", "base_classification.yaml"), "r") as yamlfile:
         config = yaml.load(yamlfile)
 
-<<<<<<< HEAD
-    config["model"]["model_generator_module_name"] = model_generator_module_name
-
-    with open(os.path.join("tests", "configs", "classification_hparams.yaml"), "r") as yamlfile:
-        hparams = yaml.load(yamlfile)
-
-    hparams["backbone"] = backbone
-
-    train_job_on_task(config=config, hparams=hparams, task_specs=task_specs, threshold=0.40)
-=======
     train_job_on_task(config=config, task_specs=task_specs, threshold=0.40)
->>>>>>> 1e69c3f8
 
 
 def test_toolbox_getitem():
