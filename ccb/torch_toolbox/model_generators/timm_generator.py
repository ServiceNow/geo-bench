<<<<<<< HEAD
from typing import Dict, Any
=======
from typing import List, Dict, Any
>>>>>>> 66d3e87a
from ccb import io
from ccb.experiment.experiment import hparams_to_string
from ccb.io.task import TaskSpecifications
from ccb.torch_toolbox.model import (
    ModelGenerator,
    Model,
    train_loss_generator,
    train_metrics_generator,
    eval_metrics_generator,
    head_generator,
)
from torch.utils.data.dataloader import default_collate
import torch
import timm
from torchvision import transforms as tt
import logging
import random


class TIMMGenerator(ModelGenerator):
    def __init__(self, hparams=None) -> None:
        super().__init__()

        self.base_hparams = {
            "backbone": "resnet18",  # resnet18, convnext_base, vit_tiny_patch16_224, vit_small_patch16_224. swinv2_tiny_window16_256
            "pretrained": True,
            "lr_backbone": 1e-6,
            "lr_head": 1e-4,
            "optimizer": "sgd",
            "momentum": 0.9,
            "weight_decay": 0.0001,
            "head_type": "linear",
            "hidden_size": 512,
            "loss_type": "crossentropy",
<<<<<<< HEAD
            "batch_size": 32,
            "num_workers": 4,
            "max_epochs": 10,
=======
            "batch_size": 64,
            "num_workers": 4,
            "max_epochs": 2,
>>>>>>> 66d3e87a
            "n_gpus": 1,
            "logger": "wandb",
            "sweep_config_yaml_path": "/mnt/home/climate-change-benchmark/ccb/torch_toolbox/wandb/hparams.yaml",
            "num_seeds": 3,
            "num_agents": 4,
            "num_trials_per_agent": 5,
            "band_names": ["red", "green", "blue", "01", "05", "06", "07", "08", "08A", "09", "10", "11", "12"],
            "image_size": 224,
            "format": "hdf5",
            "new_channel_init_method": "random",  # random, new_channels_zero, clone_random_rgb_channel
        }
        if hparams is not None:
            self.base_hparams.update(hparams)

    def generate(self, task_specs: TaskSpecifications, hyperparameters: dict):
        """Returns a ccb.torch_toolbox.model.Model instance from task specs
           and hyperparameters
        Args:
            task_specs (TaskSpecifications): object with task specs
            hyperparameters (dict): dictionary containing hyperparameters
        """
        backbone = timm.create_model(
            hyperparameters["backbone"], pretrained=hyperparameters["pretrained"], features_only=False
        )
        setattr(backbone, backbone.default_cfg["classifier"], torch.nn.Identity())

<<<<<<< HEAD
        new_in_channels = len(hyperparameters["band_names"])
        # if we go beyond RGB channels need to initialize other layers, otherwise keep the same
        if hyperparameters["backbone"] in ["resnet18", "resnet50"]:
            current_layer = backbone.conv1

            # Creating new Conv2d layer
            new_layer = torch.nn.Conv2d(
                in_channels=new_in_channels,
                out_channels=current_layer.out_channels,
                kernel_size=current_layer.kernel_size,
                stride=current_layer.stride,
                padding=current_layer.padding,
                bias=current_layer.bias,
            )

            backbone.conv1 = self._initialize_additional_in_channels(
                current_layer=current_layer, new_layer=new_layer, task_specs=task_specs, hyperparams=hyperparameters
            )

        elif hyperparameters["backbone"] in ["convnext_base"]:
            current_layer = backbone.stem[0]

            # Creating new Conv2d layer
            new_layer = torch.nn.Conv2d(
                in_channels=new_in_channels,
                out_channels=current_layer.out_channels,
                kernel_size=current_layer.kernel_size,
                stride=current_layer.stride,
                padding=current_layer.padding,
            )

            new_layer.bias.data = current_layer.bias

            # add new layer back to backbone
            backbone.stem[0] = self._initialize_additional_in_channels(
                current_layer=current_layer, new_layer=new_layer, task_specs=task_specs, hyperparams=hyperparameters
            )

        elif hyperparameters["backbone"] in [
            "vit_tiny_patch16_224",
            "vit_small_patch16_224",
            "swinv2_tiny_window16_256",
        ]:
            current_layer = backbone.patch_embed.proj

            # Creating new Conv2d layer
            new_layer = torch.nn.Conv2d(
                in_channels=new_in_channels,
                out_channels=current_layer.out_channels,
                kernel_size=current_layer.kernel_size,
                stride=current_layer.stride,
                padding=current_layer.padding,
            )

            new_layer.bias.data = current_layer.bias

            backbone.patch_embed.proj = self._initialize_additional_in_channels(
                current_layer=current_layer, new_layer=new_layer, task_specs=task_specs, hyperparams=hyperparameters
            )

        hyperparameters.update(
            {
                "input_size": (
                    len(hyperparameters["band_names"]),
                    hyperparameters["image_size"],
                    hyperparameters["image_size"],
                )
            }
        )

=======
        logging.warning("FIXME: Using ImageNet default input size!")
        # self.base_hparams["n_backbone_features"] = backbone.default_cfg["input_size"]
        hyperparameters.update({"input_size": backbone.default_cfg["input_size"]})
        # hyperparameters.update({"mean": backbone.default_cfg["mean"]})
        # hyperparameters.update({"std": backbone.default_cfg["std"]})
>>>>>>> 66d3e87a
        with torch.no_grad():
            backbone.eval()
            features = torch.zeros(hyperparameters["input_size"]).unsqueeze(0)
            features = backbone(features)
        shapes = [features.shape[1:]]  # get the backbone's output features

        hyperparameters.update({"n_backbone_features": shapes[0][0]})

        head = head_generator(task_specs, shapes, hyperparameters)
        loss = train_loss_generator(task_specs, hyperparameters)
        train_metrics = train_metrics_generator(task_specs, hyperparameters)
        eval_metrics = eval_metrics_generator(task_specs, hyperparameters)

        return Model(backbone, head, loss, hyperparameters, train_metrics, eval_metrics)

    def _initialize_additional_in_channels(
        self,
        current_layer: torch.nn.Conv2d,
        new_layer: torch.nn.Conv2d,
        task_specs: TaskSpecifications,
        hyperparams: Dict[str, Any],
    ) -> torch.nn.Conv2d:
        """Initialize new additional input channels.

        By default RGB channels are copied and new input channels randomly initialized

        Args:
            current_layer: current Conv2d backbone layer
            new_layer: newly initialized layer to which to copy weights
            task_specs: task specs to retrieve dataset
            hyperparams: hyperparameters for band selection and ds format

        Returns:
            newly initialized input Conv2d layer
        """
        # method = self.base_hparams.get("new_channel_init_method", "random")
        method = "new_channels_zero"

        dataset = task_specs.get_dataset(
            split="train", band_names=hyperparams["band_names"], format=hyperparams["format"]
        )
        alt_band_names = dataset.alt_band_names
        band_names = dataset.band_names

        # find index of the rgb bands
        new_rgb_indices = []
        full_rgb_names = []
        for rgb_name in ["red", "green", "blue"]:
            rgb_full_name = alt_band_names[rgb_name]
            new_rgb_indices.append(band_names.index(rgb_full_name))
            full_rgb_names.append(rgb_full_name)

        non_rgb_names = list(set(band_names) - set(full_rgb_names))
        non_rgb_indices = [band_names.index(band) for band in non_rgb_names]

        # how rgb is ordered in current layer
        current_rgb_indices = [0, 1, 2]
        # need to check that this order matches with how the data of all bands is retrieved
        for new_idx, old_idx in zip(new_rgb_indices, current_rgb_indices):
            with torch.no_grad():
                new_layer.weight[:, new_idx : new_idx + 1, :, :] = current_layer.weight[:, old_idx : old_idx + 1, :, :]

        ## can define different approaches here about how to initialize other channels
        if method == "clone_random_rgb_channel":
            # Copying the weights of the `copy_weights` channel of the old layer to the extra channels of the new layer
            for channel in non_rgb_indices:
                # index of existing channel weights
                # Here will initialize the weights in new channel by randomly cloning one pretrained channel and adding gaussian noise
                rand_rgb_idx = random.randint(0, 2)
                # find respective location of rgb pands in old and new
                current_rgb_idx = current_rgb_indices.index(rand_rgb_idx)

                with torch.no_grad():
                    new_layer.weight[:, channel : channel + 1, :, :] = current_layer.weight[
                        :, current_rgb_idx : current_rgb_idx + 1, ::
                    ].clone() + random.gauss(0, 1 / new_layer.in_channels)

                new_layer.weight = torch.nn.Parameter(new_layer.weight)

        elif method == "new_channels_zero":
            # idea is to put weights of new weight channels to 0, so that the model output remains
            # same as before
            for channel in non_rgb_indices:
                with torch.no_grad():
                    new_layer.weight[: channel : channel + 1, :, :] = 0

                new_layer.weight = torch.nn.Parameter(new_layer.weight)

        return new_layer

    def hp_search(self, task_specs, max_num_configs=10):

        hparams2 = self.base_hparams.copy()
        hparams2["lr_head"] = 4e-3

        return hparams_to_string([self.base_hparams, hparams2])

    def get_collate_fn(self, task_specs: TaskSpecifications, hparams: dict):
        return default_collate

    def get_transform(self, task_specs, hyperparams, train=True, scale=None, ratio=None):
        scale = tuple(scale or (0.08, 1.0))  # default imagenet scale range
        ratio = tuple(ratio or (3.0 / 4.0, 4.0 / 3.0))  # default imagenet ratio range
        c, h, w = hyperparams["input_size"]
        if task_specs.dataset_name == "imagenet":
<<<<<<< HEAD
            mean, std = task_specs.get_dataset(split="train", format=hyperparams["format"]).rgb_stats()
=======
            mean, std = task_specs.get_dataset(split="train").rgb_stats()
>>>>>>> 66d3e87a
            t = []
            t.append(tt.ToTensor())
            t.append(tt.Normalize(mean=mean, std=std))
            if train:
                t.append(tt.RandomHorizontalFlip())
                t.append(tt.RandomResizedCrop((h, w), scale=scale, ratio=ratio))
            transform = tt.Compose(t)
        else:
<<<<<<< HEAD
            mean, std = task_specs.get_dataset(
                split="train", format=hyperparams["format"], band_names=tuple(hyperparams["band_names"])
            ).normalization_stats()
=======
            mean, std = task_specs.get_dataset(split="train").rgb_stats()
>>>>>>> 66d3e87a
            t = []
            t.append(tt.ToTensor())
            t.append(tt.Normalize(mean=mean, std=std))
            if train:
                t.append(tt.RandomHorizontalFlip())
                t.append(tt.RandomResizedCrop((h, w), scale=scale, ratio=ratio))

<<<<<<< HEAD
            t.append(tt.Resize((hyperparams["image_size"], hyperparams["image_size"])))
=======
            # transformer models require certain input size
            if hyperparams["backbone"] in [
                "vit_tiny_patch16_224",
                "vit_small_patch16_224",
                "resnet50",
                "resnet18",
                "convnext_base",
            ]:
                t.append(tt.Resize((224, 224)))
>>>>>>> 66d3e87a

            elif hyperparams["backbone"] in ["swinv2_tiny_window16_256"]:
                t.append(tt.Resize((256, 256)))

            t = tt.Compose(t)

            def transform(sample: io.Sample):
                x = sample.pack_to_3d(band_names=tuple(hyperparams["band_names"]))[0].astype("float32")
                x = t(x)
                return {"input": x, "label": sample.label}

        return transform


<<<<<<< HEAD
def model_generator(hparams: Dict[str, Any]) -> TIMMGenerator:
=======
def model_generator(hparams: Dict[str, Any] = {}) -> TIMMGenerator:
>>>>>>> 66d3e87a
    model_generator = TIMMGenerator(hparams=hparams)
    return model_generator<|MERGE_RESOLUTION|>--- conflicted
+++ resolved
@@ -1,8 +1,4 @@
-<<<<<<< HEAD
-from typing import Dict, Any
-=======
 from typing import List, Dict, Any
->>>>>>> 66d3e87a
 from ccb import io
 from ccb.experiment.experiment import hparams_to_string
 from ccb.io.task import TaskSpecifications
@@ -37,15 +33,9 @@
             "head_type": "linear",
             "hidden_size": 512,
             "loss_type": "crossentropy",
-<<<<<<< HEAD
-            "batch_size": 32,
-            "num_workers": 4,
-            "max_epochs": 10,
-=======
             "batch_size": 64,
             "num_workers": 4,
             "max_epochs": 2,
->>>>>>> 66d3e87a
             "n_gpus": 1,
             "logger": "wandb",
             "sweep_config_yaml_path": "/mnt/home/climate-change-benchmark/ccb/torch_toolbox/wandb/hparams.yaml",
@@ -55,7 +45,7 @@
             "band_names": ["red", "green", "blue", "01", "05", "06", "07", "08", "08A", "09", "10", "11", "12"],
             "image_size": 224,
             "format": "hdf5",
-            "new_channel_init_method": "random",  # random, new_channels_zero, clone_random_rgb_channel
+            "new_channel_init_method": "random",  # random, clone_random_rgb_channel
         }
         if hparams is not None:
             self.base_hparams.update(hparams)
@@ -71,8 +61,13 @@
             hyperparameters["backbone"], pretrained=hyperparameters["pretrained"], features_only=False
         )
         setattr(backbone, backbone.default_cfg["classifier"], torch.nn.Identity())
-
-<<<<<<< HEAD
+        
+        logging.warning("FIXME: Using ImageNet default input size!")
+        # self.base_hparams["n_backbone_features"] = backbone.default_cfg["input_size"]
+        hyperparameters.update({"input_size": backbone.default_cfg["input_size"]})
+        # hyperparameters.update({"mean": backbone.default_cfg["mean"]})
+        # hyperparameters.update({"std": backbone.default_cfg["std"]})
+        
         new_in_channels = len(hyperparameters["band_names"])
         # if we go beyond RGB channels need to initialize other layers, otherwise keep the same
         if hyperparameters["backbone"] in ["resnet18", "resnet50"]:
@@ -143,13 +138,6 @@
             }
         )
 
-=======
-        logging.warning("FIXME: Using ImageNet default input size!")
-        # self.base_hparams["n_backbone_features"] = backbone.default_cfg["input_size"]
-        hyperparameters.update({"input_size": backbone.default_cfg["input_size"]})
-        # hyperparameters.update({"mean": backbone.default_cfg["mean"]})
-        # hyperparameters.update({"std": backbone.default_cfg["std"]})
->>>>>>> 66d3e87a
         with torch.no_grad():
             backbone.eval()
             features = torch.zeros(hyperparameters["input_size"]).unsqueeze(0)
@@ -255,11 +243,7 @@
         ratio = tuple(ratio or (3.0 / 4.0, 4.0 / 3.0))  # default imagenet ratio range
         c, h, w = hyperparams["input_size"]
         if task_specs.dataset_name == "imagenet":
-<<<<<<< HEAD
             mean, std = task_specs.get_dataset(split="train", format=hyperparams["format"]).rgb_stats()
-=======
-            mean, std = task_specs.get_dataset(split="train").rgb_stats()
->>>>>>> 66d3e87a
             t = []
             t.append(tt.ToTensor())
             t.append(tt.Normalize(mean=mean, std=std))
@@ -268,13 +252,9 @@
                 t.append(tt.RandomResizedCrop((h, w), scale=scale, ratio=ratio))
             transform = tt.Compose(t)
         else:
-<<<<<<< HEAD
             mean, std = task_specs.get_dataset(
                 split="train", format=hyperparams["format"], band_names=tuple(hyperparams["band_names"])
             ).normalization_stats()
-=======
-            mean, std = task_specs.get_dataset(split="train").rgb_stats()
->>>>>>> 66d3e87a
             t = []
             t.append(tt.ToTensor())
             t.append(tt.Normalize(mean=mean, std=std))
@@ -282,19 +262,7 @@
                 t.append(tt.RandomHorizontalFlip())
                 t.append(tt.RandomResizedCrop((h, w), scale=scale, ratio=ratio))
 
-<<<<<<< HEAD
             t.append(tt.Resize((hyperparams["image_size"], hyperparams["image_size"])))
-=======
-            # transformer models require certain input size
-            if hyperparams["backbone"] in [
-                "vit_tiny_patch16_224",
-                "vit_small_patch16_224",
-                "resnet50",
-                "resnet18",
-                "convnext_base",
-            ]:
-                t.append(tt.Resize((224, 224)))
->>>>>>> 66d3e87a
 
             elif hyperparams["backbone"] in ["swinv2_tiny_window16_256"]:
                 t.append(tt.Resize((256, 256)))
@@ -308,11 +276,6 @@
 
         return transform
 
-
-<<<<<<< HEAD
-def model_generator(hparams: Dict[str, Any]) -> TIMMGenerator:
-=======
 def model_generator(hparams: Dict[str, Any] = {}) -> TIMMGenerator:
->>>>>>> 66d3e87a
     model_generator = TIMMGenerator(hparams=hparams)
     return model_generator