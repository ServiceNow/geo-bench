--- conflicted
+++ resolved
@@ -109,18 +109,12 @@
         ratio = tuple(ratio or (3.0 / 4.0, 4.0 / 3.0))  # default imagenet ratio range
         _, h, w = (len(hyperparams["band_names"]), hyperparams["image_size"], hyperparams["image_size"])
 
-<<<<<<< HEAD
-
-        mean, std = task_specs.get_dataset(
-            split="train", format=hyperparams["format"], band_names=tuple(hyperparams["band_names"])
-=======
         mean, std = task_specs.get_dataset(
             split="train",
             format=config["dataset"]["format"],
             band_names=tuple(config["dataset"]["band_names"]),
             benchmark_dir=config["experiment"]["benchmark_dir"],
             partition_name=config["experiment"]["partition_name"],
->>>>>>> ccc62263
         ).normalization_stats()
         t = []
         t.append(tt.ToTensor())
