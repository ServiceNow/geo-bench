"""Conv4 Model Generator."""

from typing import Any, Dict

import numpy as np
import torch
import torch.nn.functional as F
from torch import Tensor
from torch.utils.data.dataloader import default_collate
from torchvision import transforms as tt

from ccb import io
from ccb.io.task import TaskSpecifications
from ccb.torch_toolbox.model import (
    BackBone,
    Model,
    ModelGenerator,
    collate_rgb,
    eval_metrics_generator,
    head_generator,
    train_loss_generator,
    train_metrics_generator,
)


class Conv4Generator(ModelGenerator):
    """Conv4Generator.

    Model generator for a simple 4 layer convolutional neural network.
    """

    def __init__(self, config=None) -> None:
        """Initialize a new instance of Conv4 model generator.

        Args:
            hparams: set of hyperparameters
        """
        super().__init__()

        self.base_hparams = {
            "backbone": "conv4",
            "lr_gamma": 0.1,
            "lr_backbone": 4e-3,
            "lr_head": 4e-3,
            "head_type": "linear",
            "hidden_size": 128,
            "loss_type": "crossentropy",
            "batch_size": 32,
            "num_workers": 0,
            "max_epochs": 1,
            "n_gpus": 0,
            "logger": "csv",
            "sweep_config_yaml_path": "/mnt/home/climate-change-benchmark/ccb/torch_toolbox/wandb/hparams_classification_conv4.yaml",
            "num_seeds": 3,
            "num_agents": 4,
            "num_trials_per_agent": 5,
            "band_names": ["red", "green", "blue"],
            "image_size": 224,
            "format": "hdf5",
        }
        if config is not None:
            self.base_hparams.update(config)

<<<<<<< HEAD
    def generate_model(self, task_specs: TaskSpecifications, hparams: Dict[str, Any], config: Dict[str, Any]) -> Model:
=======
    def generate_model(self, task_specs: TaskSpecifications, config: dict) -> Model:
>>>>>>> 1e69c3f8
        """Return a model instance from task specs and hyperparameters.

        Args:
            task_specs: object with task specs
            hyperparams: dictionary containing hyperparameters

        Returns:
            model instance from task_specs and hyperparameters
        """
<<<<<<< HEAD
        backbone = Conv4(self.model_path, task_specs, hparams)
        head = head_generator(task_specs, [(64,)], hparams)
        loss = train_loss_generator(task_specs, hparams)
        train_metrics = train_metrics_generator(task_specs, hparams)
        eval_metrics = eval_metrics_generator(task_specs, hparams)
        return Model(backbone, head, loss, hparams, train_metrics, eval_metrics)

    def get_collate_fn(self, task_specs: TaskSpecifications, hparams: Dict[str, Any]):
=======
        backbone = Conv4(self.model_path, task_specs, config)
        head = head_generator(task_specs, [(64,)], config)
        loss = train_loss_generator(task_specs, config)
        train_metrics = train_metrics_generator(task_specs, config)
        eval_metrics = eval_metrics_generator(task_specs, config)
        return Model(backbone, head, loss, config, train_metrics, eval_metrics)

    def get_collate_fn(self, task_specs: TaskSpecifications, config: dict):
>>>>>>> 1e69c3f8
        """Define a collate function to batch input tensors.

        Args:
            task_specs: task specs to retrieve dataset
            config: config

        Returns:
            collate function
        """
        return default_collate

    def get_transform(self, task_specs, config: Dict[str, Any], train=True, scale=None, ratio=None):
        """Define data transformations specific to the models generated.

        Args:
            task_specs: task specs to retrieve dataset
            config: config file
            train: train mode true or false
            scale: define image scale
            ratio: define image ratio range

        Returns:
            callable function that applies transformations on input data
        """
        scale = tuple(scale or (0.08, 1.0))  # default imagenet scale range
        ratio = tuple(ratio or (3.0 / 4.0, 4.0 / 3.0))  # default imagenet ratio range
        _, h, w = (len(config["dataset"]["band_names"]), config["model"]["image_size"], config["model"]["image_size"])

        mean, std = task_specs.get_dataset(
            split="train",
            format=config["dataset"]["format"],
            band_names=tuple(config["dataset"]["band_names"]),
            benchmark_dir=config["experiment"]["benchmark_dir"],
            partition_name=config["experiment"]["partition_name"],
        ).normalization_stats()
        t = []
        t.append(tt.ToTensor())
        t.append(tt.Normalize(mean=mean, std=std))
        if train:
            t.append(tt.RandomHorizontalFlip())
            t.append(tt.RandomResizedCrop((h, w), scale=scale, ratio=ratio))

        t.append(tt.Resize((config["model"]["image_size"], config["model"]["image_size"])))

        transform_comp = tt.Compose(t)

        def transform(sample: io.Sample):
<<<<<<< HEAD
            x: np.Array = sample.pack_to_3d(band_names=hyperparams["band_names"]).astype("float32")
            x = transform_comp(x)
=======
            x = sample.pack_to_3d(band_names=tuple(config["dataset"]["band_names"]))[0].astype("float32")
            x = t(x)
>>>>>>> 1e69c3f8
            return {"input": x, "label": sample.label}

        return transform


def model_generator(config: Dict[str, Any] = {}) -> Conv4Generator:
    """Generate Conv generator with a defined set of hparams.

    Args:
        config: config

    Returns:
        conv model generator
    """
    model_generator = Conv4Generator(config=config)
    return model_generator


class Conv4(BackBone):
    """Conv4 model.

    Simple convolutional neural net with 4 layers.
    """

    def __init__(self, model_path: str, task_specs: io.TaskSpecifications, config) -> None:
        """Initialize a new instance of Conv4 model.

        Args:
            model_path: path to model
            task_specs: task specs to retrieve dataset
            hyperparams: model hyperparameters

        """
<<<<<<< HEAD
        super().__init__(model_path, task_specs, hyperparams)
        if task_specs.bands_info is not None:
            n_bands = min(3, len(task_specs.bands_info))
        else:
            raise ValueError("Bands info not defined.")
=======
        super().__init__(model_path, task_specs, config)
        n_bands = min(3, len(task_specs.bands_info))
>>>>>>> 1e69c3f8
        self.conv0 = torch.nn.Conv2d(n_bands, 64, 3, 1, 1)
        self.conv1 = torch.nn.Conv2d(64, 64, 3, 1, 1)
        self.conv2 = torch.nn.Conv2d(64, 64, 3, 1, 1)
        self.conv3 = torch.nn.Conv2d(64, 64, 3, 1, 1)

    def forward(self, x: Tensor) -> Tensor:
        """Forward input through model.

        Args:
            x: input

        Returns:
            feature representation
        """
        x = F.relu(self.conv0(x), True)
        x = F.relu(self.conv1(x), True)
        x = F.max_pool2d(x, 3, 2, 1)
        x = F.relu(self.conv2(x), True)
        x = F.max_pool2d(x, 3, 2, 1)
        x = F.relu(self.conv3(x), True)
        x = F.max_pool2d(x, 3, 2, 1)
        return x.mean((2, 3))<|MERGE_RESOLUTION|>--- conflicted
+++ resolved
@@ -61,11 +61,7 @@
         if config is not None:
             self.base_hparams.update(config)
 
-<<<<<<< HEAD
-    def generate_model(self, task_specs: TaskSpecifications, hparams: Dict[str, Any], config: Dict[str, Any]) -> Model:
-=======
     def generate_model(self, task_specs: TaskSpecifications, config: dict) -> Model:
->>>>>>> 1e69c3f8
         """Return a model instance from task specs and hyperparameters.
 
         Args:
@@ -75,16 +71,6 @@
         Returns:
             model instance from task_specs and hyperparameters
         """
-<<<<<<< HEAD
-        backbone = Conv4(self.model_path, task_specs, hparams)
-        head = head_generator(task_specs, [(64,)], hparams)
-        loss = train_loss_generator(task_specs, hparams)
-        train_metrics = train_metrics_generator(task_specs, hparams)
-        eval_metrics = eval_metrics_generator(task_specs, hparams)
-        return Model(backbone, head, loss, hparams, train_metrics, eval_metrics)
-
-    def get_collate_fn(self, task_specs: TaskSpecifications, hparams: Dict[str, Any]):
-=======
         backbone = Conv4(self.model_path, task_specs, config)
         head = head_generator(task_specs, [(64,)], config)
         loss = train_loss_generator(task_specs, config)
@@ -93,7 +79,6 @@
         return Model(backbone, head, loss, config, train_metrics, eval_metrics)
 
     def get_collate_fn(self, task_specs: TaskSpecifications, config: dict):
->>>>>>> 1e69c3f8
         """Define a collate function to batch input tensors.
 
         Args:
@@ -141,13 +126,8 @@
         transform_comp = tt.Compose(t)
 
         def transform(sample: io.Sample):
-<<<<<<< HEAD
-            x: np.Array = sample.pack_to_3d(band_names=hyperparams["band_names"]).astype("float32")
+            x = sample.pack_to_3d(band_names=tuple(config["dataset"]["band_names"]))[0].astype("float32")
             x = transform_comp(x)
-=======
-            x = sample.pack_to_3d(band_names=tuple(config["dataset"]["band_names"]))[0].astype("float32")
-            x = t(x)
->>>>>>> 1e69c3f8
             return {"input": x, "label": sample.label}
 
         return transform
@@ -181,16 +161,8 @@
             hyperparams: model hyperparameters
 
         """
-<<<<<<< HEAD
-        super().__init__(model_path, task_specs, hyperparams)
-        if task_specs.bands_info is not None:
-            n_bands = min(3, len(task_specs.bands_info))
-        else:
-            raise ValueError("Bands info not defined.")
-=======
         super().__init__(model_path, task_specs, config)
         n_bands = min(3, len(task_specs.bands_info))
->>>>>>> 1e69c3f8
         self.conv0 = torch.nn.Conv2d(n_bands, 64, 3, 1, 1)
         self.conv1 = torch.nn.Conv2d(64, 64, 3, 1, 1)
         self.conv2 = torch.nn.Conv2d(64, 64, 3, 1, 1)
