"""Conv4 Model Generator."""

from typing import Any, Dict

import numpy as np
import torch
import torch.nn.functional as F
from torch import Tensor
from torch.utils.data.dataloader import default_collate
from torchvision import transforms as tt

from ccb import io
from ccb.io.task import TaskSpecifications
from ccb.torch_toolbox.model import (
    BackBone,
    Model,
    ModelGenerator,
    eval_metrics_generator,
    head_generator,
    train_loss_generator,
    train_metrics_generator,
)


class Conv4Generator(ModelGenerator):
    """Conv4Generator.

    Model generator for a simple 4 layer convolutional neural network.
    """

    def __init__(self, config=None) -> None:
        """Initialize a new instance of Conv4 model generator.

        Args:
            hparams: set of hyperparameters
        """
        super().__init__()

<<<<<<< HEAD
        self.base_hparams = {
            "backbone": "conv4",
            "lr_gamma": 0.1,
            "lr_backbone": 4e-3,
            "lr_head": 4e-3,
            "head_type": "linear",
            "hidden_size": 128,
            "loss_type": "crossentropy",
            "batch_size": 32,
            "num_workers": 0,
            "max_epochs": 1,
            "n_gpus": 0,
            "logger": "csv",
            "sweep_config_yaml_path": "/mnt/home/climate-change-benchmark/ccb/torch_toolbox/wandb/hparams_classification_conv4.yaml",
            "num_seeds": 3,
            "num_agents": 4,
            "num_trials_per_agent": 5,
            "band_names": ["red", "green", "blue"],
            "image_size": 224,
            "format": "hdf5",
        }
        if hparams is not None:
            self.base_hparams.update(hparams)

    def generate_model(self, task_specs: TaskSpecifications, hparams: dict, config: dict) -> Model:
=======
        # self.base_hparams = {
        #     "backbone": "conv4",
        #     "lr_gamma": 0.1,
        #     "lr_backbone": 4e-3,
        #     "lr_head": 4e-3,
        #     "head_type": "linear",
        #     "hidden_size": 128,
        #     "loss_type": "crossentropy",
        #     "batch_size": 32,
        #     "num_workers": 0,
        #     "max_epochs": 1,
        #     "n_gpus": 0,
        #     "logger": "csv",
        #     "sweep_config_yaml_path": "/mnt/home/climate-change-benchmark/ccb/torch_toolbox/wandb/hparams_classification_conv4.yaml",
        #     "num_seeds": 3,
        #     "num_agents": 4,
        #     "num_trials_per_agent": 5,
        #     "band_names": ["red", "green", "blue"],
        #     "image_size": 224,
        #     "format": "hdf5",
        # }
        # if hparams is not None:
        #     self.base_hparams.update(hparams)

    def generate_model(self, task_specs: TaskSpecifications, config: dict) -> Model:
>>>>>>> 16957961
        """Return a model instance from task specs and hyperparameters.

        Args:
            task_specs: object with task specs
            hparams: dictionary containing hyperparameters
<<<<<<< HEAD
            config: dictionary containing configs
        Returns:
            model instance from task_specs and hyperparameters
        """
        backbone = Conv4(self.model_path, task_specs, hparams)
        head = head_generator(task_specs, [(64,)], hparams)
        loss = train_loss_generator(task_specs, hparams)
        train_metrics = train_metrics_generator(task_specs, hparams)
        eval_metrics = eval_metrics_generator(task_specs, hparams)
        return Model(backbone, head, loss, hparams, train_metrics, eval_metrics)

    def get_collate_fn(self, task_specs: TaskSpecifications, hparams: dict):
=======

        Returns:
            model instance from task_specs and hyperparameters
        """
        backbone = Conv4(self.model_path, task_specs, config)
        head = head_generator(task_specs, [(64,)], config)
        loss = train_loss_generator(task_specs, config)
        train_metrics = train_metrics_generator(task_specs, config)
        eval_metrics = eval_metrics_generator(task_specs, config)
        return Model(backbone, head, loss, config, train_metrics, eval_metrics)

    def get_collate_fn(self, task_specs: TaskSpecifications, config: dict):
>>>>>>> 16957961
        """Define a collate function to batch input tensors.

        Args:
            task_specs: task specs to retrieve dataset
<<<<<<< HEAD
            hparams: model hyperparameters
=======
            config: config
>>>>>>> 16957961

        Returns:
            collate function
        """
        return default_collate

<<<<<<< HEAD
    def get_transform(
        self, task_specs, hparams: Dict[str, Any], config: Dict[str, Any], train=True, scale=None, ratio=None
    ):
=======
    def get_transform(self, task_specs, config: Dict[str, Any], train=True, scale=None, ratio=None):
>>>>>>> 16957961
        """Define data transformations specific to the models generated.

        Args:
            task_specs: task specs to retrieve dataset
<<<<<<< HEAD
            hparams: model hyperparameters
=======
>>>>>>> 16957961
            config: config file
            train: train mode true or false
            scale: define image scale
            ratio: define image ratio range

        Returns:
            callable function that applies transformations on input data
        """
        scale = tuple(scale or (0.08, 1.0))  # default imagenet scale range
        ratio = tuple(ratio or (3.0 / 4.0, 4.0 / 3.0))  # default imagenet ratio range
<<<<<<< HEAD
        _, h, w = (len(config["dataset"]["band_names"]), hparams["image_size"], hparams["image_size"])
=======
        _, h, w = (len(config["dataset"]["band_names"]), config["model"]["image_size"], config["model"]["image_size"])
>>>>>>> 16957961

        mean, std = task_specs.get_dataset(
            split="train",
            format=config["dataset"]["format"],
            band_names=tuple(config["dataset"]["band_names"]),
            benchmark_dir=config["experiment"]["benchmark_dir"],
            partition_name=config["experiment"]["partition_name"],
        ).normalization_stats()
        t = []
        t.append(tt.ToTensor())
        t.append(tt.Normalize(mean=mean, std=std))
        if train:
            t.append(tt.RandomHorizontalFlip())
            t.append(tt.RandomResizedCrop((h, w), scale=scale, ratio=ratio))

<<<<<<< HEAD
        t.append(tt.Resize((hparams["image_size"], hparams["image_size"])))
=======
        t.append(tt.Resize((config["model"]["image_size"], config["model"]["image_size"])))
>>>>>>> 16957961

        transform_comp = tt.Compose(t)

        def transform(sample: io.Sample):
            x = sample.pack_to_3d(band_names=tuple(config["dataset"]["band_names"]))[0].astype("float32")
<<<<<<< HEAD
            x = t(x)
=======
            x = transform_comp(x)
>>>>>>> 16957961
            return {"input": x, "label": sample.label}

        return transform


def model_generator(config: Dict[str, Any] = {}) -> Conv4Generator:
    """Generate Conv generator with a defined set of hparams.

    Args:
        config: config

    Returns:
        conv model generator
    """
    model_generator = Conv4Generator(config=config)
    return model_generator


class Conv4(BackBone):
    """Conv4 model.

    Simple convolutional neural net with 4 layers.
    """

<<<<<<< HEAD
    def __init__(self, model_path: str, task_specs: io.TaskSpecifications, hparams) -> None:
=======
    def __init__(self, model_path: str, task_specs: io.TaskSpecifications, config) -> None:
>>>>>>> 16957961
        """Initialize a new instance of Conv4 model.

        Args:
            model_path: path to model
            task_specs: task specs to retrieve dataset
            hparams: model hyperparameters

        """
<<<<<<< HEAD
        super().__init__(model_path, task_specs, hparams)
        n_bands = min(3, len(task_specs.bands_info))
=======
        super().__init__(model_path, task_specs, config)
        if task_specs.bands_info is not None:
            n_bands = min(3, len(task_specs.bands_info))
>>>>>>> 16957961
        self.conv0 = torch.nn.Conv2d(n_bands, 64, 3, 1, 1)
        self.conv1 = torch.nn.Conv2d(64, 64, 3, 1, 1)
        self.conv2 = torch.nn.Conv2d(64, 64, 3, 1, 1)
        self.conv3 = torch.nn.Conv2d(64, 64, 3, 1, 1)

    def forward(self, x: Tensor) -> Tensor:
        """Forward input through model.

        Args:
            x: input

        Returns:
            feature representation
        """
        x = F.relu(self.conv0(x), True)
        x = F.relu(self.conv1(x), True)
        x = F.max_pool2d(x, 3, 2, 1)
        x = F.relu(self.conv2(x), True)
        x = F.max_pool2d(x, 3, 2, 1)
        x = F.relu(self.conv3(x), True)
        x = F.max_pool2d(x, 3, 2, 1)
        return x.mean((2, 3))<|MERGE_RESOLUTION|>--- conflicted
+++ resolved
@@ -36,33 +36,6 @@
         """
         super().__init__()
 
-<<<<<<< HEAD
-        self.base_hparams = {
-            "backbone": "conv4",
-            "lr_gamma": 0.1,
-            "lr_backbone": 4e-3,
-            "lr_head": 4e-3,
-            "head_type": "linear",
-            "hidden_size": 128,
-            "loss_type": "crossentropy",
-            "batch_size": 32,
-            "num_workers": 0,
-            "max_epochs": 1,
-            "n_gpus": 0,
-            "logger": "csv",
-            "sweep_config_yaml_path": "/mnt/home/climate-change-benchmark/ccb/torch_toolbox/wandb/hparams_classification_conv4.yaml",
-            "num_seeds": 3,
-            "num_agents": 4,
-            "num_trials_per_agent": 5,
-            "band_names": ["red", "green", "blue"],
-            "image_size": 224,
-            "format": "hdf5",
-        }
-        if hparams is not None:
-            self.base_hparams.update(hparams)
-
-    def generate_model(self, task_specs: TaskSpecifications, hparams: dict, config: dict) -> Model:
-=======
         # self.base_hparams = {
         #     "backbone": "conv4",
         #     "lr_gamma": 0.1,
@@ -88,26 +61,11 @@
         #     self.base_hparams.update(hparams)
 
     def generate_model(self, task_specs: TaskSpecifications, config: dict) -> Model:
->>>>>>> 16957961
         """Return a model instance from task specs and hyperparameters.
 
         Args:
             task_specs: object with task specs
             hparams: dictionary containing hyperparameters
-<<<<<<< HEAD
-            config: dictionary containing configs
-        Returns:
-            model instance from task_specs and hyperparameters
-        """
-        backbone = Conv4(self.model_path, task_specs, hparams)
-        head = head_generator(task_specs, [(64,)], hparams)
-        loss = train_loss_generator(task_specs, hparams)
-        train_metrics = train_metrics_generator(task_specs, hparams)
-        eval_metrics = eval_metrics_generator(task_specs, hparams)
-        return Model(backbone, head, loss, hparams, train_metrics, eval_metrics)
-
-    def get_collate_fn(self, task_specs: TaskSpecifications, hparams: dict):
-=======
 
         Returns:
             model instance from task_specs and hyperparameters
@@ -120,52 +78,37 @@
         return Model(backbone, head, loss, config, train_metrics, eval_metrics)
 
     def get_collate_fn(self, task_specs: TaskSpecifications, config: dict):
->>>>>>> 16957961
         """Define a collate function to batch input tensors.
 
         Args:
             task_specs: task specs to retrieve dataset
-<<<<<<< HEAD
-            hparams: model hyperparameters
-=======
             config: config
->>>>>>> 16957961
 
         Returns:
             collate function
         """
         return default_collate
 
-<<<<<<< HEAD
-    def get_transform(
-        self, task_specs, hparams: Dict[str, Any], config: Dict[str, Any], train=True, scale=None, ratio=None
-    ):
-=======
     def get_transform(self, task_specs, config: Dict[str, Any], train=True, scale=None, ratio=None):
->>>>>>> 16957961
         """Define data transformations specific to the models generated.
 
-        Args:
-            task_specs: task specs to retrieve dataset
-<<<<<<< HEAD
-            hparams: model hyperparameters
-=======
->>>>>>> 16957961
-            config: config file
-            train: train mode true or false
-            scale: define image scale
-            ratio: define image ratio range
+                Args:
+                    task_specs: task specs to retrieve dataset
+        <<<<<<< HEAD
+                    hparams: model hyperparameters
+        =======
+        >>>>>>> main
+                    config: config file
+                    train: train mode true or false
+                    scale: define image scale
+                    ratio: define image ratio range
 
-        Returns:
-            callable function that applies transformations on input data
+                Returns:
+                    callable function that applies transformations on input data
         """
         scale = tuple(scale or (0.08, 1.0))  # default imagenet scale range
         ratio = tuple(ratio or (3.0 / 4.0, 4.0 / 3.0))  # default imagenet ratio range
-<<<<<<< HEAD
-        _, h, w = (len(config["dataset"]["band_names"]), hparams["image_size"], hparams["image_size"])
-=======
         _, h, w = (len(config["dataset"]["band_names"]), config["model"]["image_size"], config["model"]["image_size"])
->>>>>>> 16957961
 
         mean, std = task_specs.get_dataset(
             split="train",
@@ -181,21 +124,13 @@
             t.append(tt.RandomHorizontalFlip())
             t.append(tt.RandomResizedCrop((h, w), scale=scale, ratio=ratio))
 
-<<<<<<< HEAD
-        t.append(tt.Resize((hparams["image_size"], hparams["image_size"])))
-=======
         t.append(tt.Resize((config["model"]["image_size"], config["model"]["image_size"])))
->>>>>>> 16957961
 
         transform_comp = tt.Compose(t)
 
         def transform(sample: io.Sample):
             x = sample.pack_to_3d(band_names=tuple(config["dataset"]["band_names"]))[0].astype("float32")
-<<<<<<< HEAD
-            x = t(x)
-=======
             x = transform_comp(x)
->>>>>>> 16957961
             return {"input": x, "label": sample.label}
 
         return transform
@@ -220,11 +155,7 @@
     Simple convolutional neural net with 4 layers.
     """
 
-<<<<<<< HEAD
-    def __init__(self, model_path: str, task_specs: io.TaskSpecifications, hparams) -> None:
-=======
     def __init__(self, model_path: str, task_specs: io.TaskSpecifications, config) -> None:
->>>>>>> 16957961
         """Initialize a new instance of Conv4 model.
 
         Args:
@@ -233,14 +164,9 @@
             hparams: model hyperparameters
 
         """
-<<<<<<< HEAD
-        super().__init__(model_path, task_specs, hparams)
-        n_bands = min(3, len(task_specs.bands_info))
-=======
         super().__init__(model_path, task_specs, config)
         if task_specs.bands_info is not None:
             n_bands = min(3, len(task_specs.bands_info))
->>>>>>> 16957961
         self.conv0 = torch.nn.Conv2d(n_bands, 64, 3, 1, 1)
         self.conv1 = torch.nn.Conv2d(64, 64, 3, 1, 1)
         self.conv2 = torch.nn.Conv2d(64, 64, 3, 1, 1)
