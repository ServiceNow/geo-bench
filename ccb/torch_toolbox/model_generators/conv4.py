"""Conv4 Model Generator."""

from typing import Any, Dict

import torch
import torch.nn.functional as F
from torch import Tensor
from torch.utils.data.dataloader import default_collate
from torchvision import transforms as tt

from ccb import io
from ccb.io.task import TaskSpecifications
from ccb.torch_toolbox.model import (
    BackBone,
    Model,
    ModelGenerator,
    eval_metrics_generator,
    head_generator,
    train_loss_generator,
    train_metrics_generator,
)


class Conv4Generator(ModelGenerator):
    """Conv4Generator.

    Model generator for a simple 4 layer convolutional neural network.
    """

    def __init__(self, config=None) -> None:
        """Initialize a new instance of Conv4 model generator.

        Args:
            hparams: set of hyperparameters
        """
        super().__init__()

<<<<<<< HEAD
        # self.base_hparams = {
        #     "backbone": "conv4",
        #     "lr_gamma": 0.1,
        #     "lr_backbone": 4e-3,
        #     "lr_head": 4e-3,
        #     "head_type": "linear",
        #     "hidden_size": 128,
        #     "loss_type": "crossentropy",
        #     "batch_size": 32,
        #     "num_workers": 0,
        #     "max_epochs": 1,
        #     "n_gpus": 0,
        #     "logger": "csv",
        #     "sweep_config_yaml_path": "/mnt/home/climate-change-benchmark/ccb/torch_toolbox/wandb/hparams_classification_conv4.yaml",
        #     "num_seeds": 3,
        #     "num_agents": 4,
        #     "num_trials_per_agent": 5,
        #     "band_names": ["red", "green", "blue"],
        #     "image_size": 224,
        #     "format": "hdf5",
        # }
        # if hparams is not None:
        #     self.base_hparams.update(hparams)

    def generate_model(self, task_specs: TaskSpecifications, hparams: dict, config: dict) -> Model:
=======
        self.base_hparams = {
            "backbone": "conv4",
            "lr_gamma": 0.1,
            "lr_backbone": 4e-3,
            "lr_head": 4e-3,
            "head_type": "linear",
            "hidden_size": 128,
            "loss_type": "crossentropy",
            "batch_size": 32,
            "num_workers": 0,
            "max_epochs": 1,
            "n_gpus": 0,
            "logger": "csv",
            "sweep_config_yaml_path": "/mnt/home/climate-change-benchmark/ccb/torch_toolbox/wandb/hparams_classification_conv4.yaml",
            "num_seeds": 3,
            "num_agents": 4,
            "num_trials_per_agent": 5,
            "band_names": ["red", "green", "blue"],
            "image_size": 224,
            "format": "hdf5",
        }
        if config is not None:
            self.base_hparams.update(config)

    def generate_model(self, task_specs: TaskSpecifications, config: dict) -> Model:
>>>>>>> 784030ee
        """Return a model instance from task specs and hyperparameters.

        Args:
            task_specs: object with task specs
            hparams: dictionary containing hyperparameters

        Returns:
            model instance from task_specs and hyperparameters
        """
<<<<<<< HEAD
        backbone = Conv4(self.model_path, task_specs, hparams)
        head = head_generator(task_specs, [(64,)], hparams)
        loss = train_loss_generator(task_specs, hparams)
        train_metrics = train_metrics_generator(task_specs, hparams)
        eval_metrics = eval_metrics_generator(task_specs, hparams)
        return Model(backbone, head, loss, hparams, train_metrics, eval_metrics)

    def get_collate_fn(self, task_specs: TaskSpecifications, hparams: dict):
=======
        backbone = Conv4(self.model_path, task_specs, config)
        head = head_generator(task_specs, [(64,)], config)
        loss = train_loss_generator(task_specs, config)
        train_metrics = train_metrics_generator(task_specs, config)
        eval_metrics = eval_metrics_generator(task_specs, config)
        return Model(backbone, head, loss, config, train_metrics, eval_metrics)

    def get_collate_fn(self, task_specs: TaskSpecifications, config: dict):
>>>>>>> 784030ee
        """Define a collate function to batch input tensors.

        Args:
            task_specs: task specs to retrieve dataset
<<<<<<< HEAD
            hparams: model hyperparameters
=======
            config: config
>>>>>>> 784030ee

        Returns:
            collate function
        """
        return default_collate

<<<<<<< HEAD
    def get_transform(
        self, task_specs, hparams: Dict[str, Any], config: Dict[str, Any], train=True, scale=None, ratio=None
    ):
=======
    def get_transform(self, task_specs, config: Dict[str, Any], train=True, scale=None, ratio=None):
>>>>>>> 784030ee
        """Define data transformations specific to the models generated.

        Args:
            task_specs: task specs to retrieve dataset
<<<<<<< HEAD
            hparams: model hyperparameters
=======
>>>>>>> 784030ee
            config: config file
            train: train mode true or false
            scale: define image scale
            ratio: define image ratio range

        Returns:
            callable function that applies transformations on input data
        """
        scale = tuple(scale or (0.08, 1.0))  # default imagenet scale range
        ratio = tuple(ratio or (3.0 / 4.0, 4.0 / 3.0))  # default imagenet ratio range
<<<<<<< HEAD
        _, h, w = (len(config["dataset"]["band_names"]), hparams["image_size"], hparams["image_size"])
=======
        _, h, w = (len(config["dataset"]["band_names"]), config["model"]["image_size"], config["model"]["image_size"])
>>>>>>> 784030ee

        mean, std = task_specs.get_dataset(
            split="train",
            format=config["dataset"]["format"],
            band_names=tuple(config["dataset"]["band_names"]),
            benchmark_dir=config["experiment"]["benchmark_dir"],
            partition_name=config["experiment"]["partition_name"],
        ).normalization_stats()
        t = []
        t.append(tt.ToTensor())
        t.append(tt.Normalize(mean=mean, std=std))
        if train:
            t.append(tt.RandomHorizontalFlip())
            t.append(tt.RandomResizedCrop((h, w), scale=scale, ratio=ratio))

<<<<<<< HEAD
        t.append(tt.Resize((hparams["image_size"], hparams["image_size"])))
=======
        t.append(tt.Resize((config["model"]["image_size"], config["model"]["image_size"])))
>>>>>>> 784030ee

        t = tt.Compose(t)

        def transform(sample: io.Sample):
            x = sample.pack_to_3d(band_names=tuple(config["dataset"]["band_names"]))[0].astype("float32")
            x = t(x)
            return {"input": x, "label": sample.label}

        return transform


def model_generator(config: Dict[str, Any] = {}) -> Conv4Generator:
    """Generate Conv generator with a defined set of hparams.

    Args:
        config: config

    Returns:
        conv model generator
    """
    model_generator = Conv4Generator(config=config)
    return model_generator


class Conv4(BackBone):
    """Conv4 model.

    Simple convolutional neural net with 4 layers.
    """

<<<<<<< HEAD
    def __init__(self, model_path: str, task_specs: io.TaskSpecifications, hparams) -> None:
=======
    def __init__(self, model_path: str, task_specs: io.TaskSpecifications, config) -> None:
>>>>>>> 784030ee
        """Initialize a new instance of Conv4 model.

        Args:
            model_path: path to model
            task_specs: task specs to retrieve dataset
            hparams: model hyperparameters

        """
<<<<<<< HEAD
        super().__init__(model_path, task_specs, hparams)
=======
        super().__init__(model_path, task_specs, config)
>>>>>>> 784030ee
        n_bands = min(3, len(task_specs.bands_info))
        self.conv0 = torch.nn.Conv2d(n_bands, 64, 3, 1, 1)
        self.conv1 = torch.nn.Conv2d(64, 64, 3, 1, 1)
        self.conv2 = torch.nn.Conv2d(64, 64, 3, 1, 1)
        self.conv3 = torch.nn.Conv2d(64, 64, 3, 1, 1)

    def forward(self, x: Tensor) -> Tensor:
        """Forward input through model.

        Args:
            x: input

        Returns:
            feature representation
        """
        x = F.relu(self.conv0(x), True)
        x = F.relu(self.conv1(x), True)
        x = F.max_pool2d(x, 3, 2, 1)
        x = F.relu(self.conv2(x), True)
        x = F.max_pool2d(x, 3, 2, 1)
        x = F.relu(self.conv3(x), True)
        x = F.max_pool2d(x, 3, 2, 1)
        return x.mean((2, 3))<|MERGE_RESOLUTION|>--- conflicted
+++ resolved
@@ -35,7 +35,6 @@
         """
         super().__init__()
 
-<<<<<<< HEAD
         # self.base_hparams = {
         #     "backbone": "conv4",
         #     "lr_gamma": 0.1,
@@ -61,33 +60,6 @@
         #     self.base_hparams.update(hparams)
 
     def generate_model(self, task_specs: TaskSpecifications, hparams: dict, config: dict) -> Model:
-=======
-        self.base_hparams = {
-            "backbone": "conv4",
-            "lr_gamma": 0.1,
-            "lr_backbone": 4e-3,
-            "lr_head": 4e-3,
-            "head_type": "linear",
-            "hidden_size": 128,
-            "loss_type": "crossentropy",
-            "batch_size": 32,
-            "num_workers": 0,
-            "max_epochs": 1,
-            "n_gpus": 0,
-            "logger": "csv",
-            "sweep_config_yaml_path": "/mnt/home/climate-change-benchmark/ccb/torch_toolbox/wandb/hparams_classification_conv4.yaml",
-            "num_seeds": 3,
-            "num_agents": 4,
-            "num_trials_per_agent": 5,
-            "band_names": ["red", "green", "blue"],
-            "image_size": 224,
-            "format": "hdf5",
-        }
-        if config is not None:
-            self.base_hparams.update(config)
-
-    def generate_model(self, task_specs: TaskSpecifications, config: dict) -> Model:
->>>>>>> 784030ee
         """Return a model instance from task specs and hyperparameters.
 
         Args:
@@ -97,16 +69,6 @@
         Returns:
             model instance from task_specs and hyperparameters
         """
-<<<<<<< HEAD
-        backbone = Conv4(self.model_path, task_specs, hparams)
-        head = head_generator(task_specs, [(64,)], hparams)
-        loss = train_loss_generator(task_specs, hparams)
-        train_metrics = train_metrics_generator(task_specs, hparams)
-        eval_metrics = eval_metrics_generator(task_specs, hparams)
-        return Model(backbone, head, loss, hparams, train_metrics, eval_metrics)
-
-    def get_collate_fn(self, task_specs: TaskSpecifications, hparams: dict):
-=======
         backbone = Conv4(self.model_path, task_specs, config)
         head = head_generator(task_specs, [(64,)], config)
         loss = train_loss_generator(task_specs, config)
@@ -115,37 +77,22 @@
         return Model(backbone, head, loss, config, train_metrics, eval_metrics)
 
     def get_collate_fn(self, task_specs: TaskSpecifications, config: dict):
->>>>>>> 784030ee
         """Define a collate function to batch input tensors.
 
         Args:
             task_specs: task specs to retrieve dataset
-<<<<<<< HEAD
-            hparams: model hyperparameters
-=======
             config: config
->>>>>>> 784030ee
 
         Returns:
             collate function
         """
         return default_collate
 
-<<<<<<< HEAD
-    def get_transform(
-        self, task_specs, hparams: Dict[str, Any], config: Dict[str, Any], train=True, scale=None, ratio=None
-    ):
-=======
     def get_transform(self, task_specs, config: Dict[str, Any], train=True, scale=None, ratio=None):
->>>>>>> 784030ee
         """Define data transformations specific to the models generated.
 
         Args:
             task_specs: task specs to retrieve dataset
-<<<<<<< HEAD
-            hparams: model hyperparameters
-=======
->>>>>>> 784030ee
             config: config file
             train: train mode true or false
             scale: define image scale
@@ -156,11 +103,7 @@
         """
         scale = tuple(scale or (0.08, 1.0))  # default imagenet scale range
         ratio = tuple(ratio or (3.0 / 4.0, 4.0 / 3.0))  # default imagenet ratio range
-<<<<<<< HEAD
-        _, h, w = (len(config["dataset"]["band_names"]), hparams["image_size"], hparams["image_size"])
-=======
         _, h, w = (len(config["dataset"]["band_names"]), config["model"]["image_size"], config["model"]["image_size"])
->>>>>>> 784030ee
 
         mean, std = task_specs.get_dataset(
             split="train",
@@ -176,11 +119,7 @@
             t.append(tt.RandomHorizontalFlip())
             t.append(tt.RandomResizedCrop((h, w), scale=scale, ratio=ratio))
 
-<<<<<<< HEAD
-        t.append(tt.Resize((hparams["image_size"], hparams["image_size"])))
-=======
         t.append(tt.Resize((config["model"]["image_size"], config["model"]["image_size"])))
->>>>>>> 784030ee
 
         t = tt.Compose(t)
 
@@ -211,11 +150,7 @@
     Simple convolutional neural net with 4 layers.
     """
 
-<<<<<<< HEAD
-    def __init__(self, model_path: str, task_specs: io.TaskSpecifications, hparams) -> None:
-=======
     def __init__(self, model_path: str, task_specs: io.TaskSpecifications, config) -> None:
->>>>>>> 784030ee
         """Initialize a new instance of Conv4 model.
 
         Args:
@@ -224,11 +159,7 @@
             hparams: model hyperparameters
 
         """
-<<<<<<< HEAD
-        super().__init__(model_path, task_specs, hparams)
-=======
         super().__init__(model_path, task_specs, config)
->>>>>>> 784030ee
         n_bands = min(3, len(task_specs.bands_info))
         self.conv0 = torch.nn.Conv2d(n_bands, 64, 3, 1, 1)
         self.conv1 = torch.nn.Conv2d(64, 64, 3, 1, 1)
