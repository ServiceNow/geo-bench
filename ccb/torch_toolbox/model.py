"""Model."""

import os
import random
import string
from typing import Any, Dict, List

import numpy as np
import pytorch_lightning as pl
import torch
import torch.nn.functional as F
import torchmetrics
from pytorch_lightning import LightningModule
from pytorch_lightning.callbacks import ModelCheckpoint
from pytorch_lightning.callbacks.early_stopping import EarlyStopping
from torch import Tensor

from ccb import io
from ccb.io.task import TaskSpecifications
from ccb.torch_toolbox.modules import ClassificationHead


class Model(LightningModule):
    """Default Model class provided by the toolbox.

    Define model training, evaluation and testing steps for
    `Pytorch LightningModule <https://pytorch-lightning.readthedocs.io/en/latest/common/lightning_module.html>`_
    """

    def __init__(
        self,
        backbone,
        head: ClassificationHead,
        loss_function,
        config,
        train_metrics=None,
        eval_metrics=None,
    ) -> None:
        """Initialize a new instance of Model.

        Args:
            backbone: model backbone
            head: model prediction head
            loss_function: loss function for training
            hyperparameters: model hyperparameters
            train_metrics: metrics used during training
            eval_metrics: metrics used during evaluation

        """
        super().__init__()
        self.backbone = backbone
        self.head = head
        self.loss_function = loss_function
        self.train_metrics = train_metrics
        self.eval_metrics = eval_metrics
        self.config = config

    def forward(self, x):
        """Forward input through model.

        Args:
            x: input

        Returns:
            feature representation
        """
        if self.config["model"]["lr_backbone"] == 0:
            self.backbone.eval()
            with torch.no_grad():
                features = self.backbone(x)
        else:
            features = self.backbone(x)
        logits = self.head(features)
        return logits

    def training_step(self, batch: Tensor, batch_idx: int) -> Dict[str, Tensor]:
        """Define steps taken during training mode.

        Args:
            batch: input batch
            batch_idx: index of batch

        Returns:
            training step outputs
        """
        inputs = batch["input"]
        target = batch["label"]
        output = self(inputs)
        loss_train = self.loss_function(output, target)
        return {"loss": loss_train, "output": output.detach(), "target": target.detach()}

    def training_step_end(self, outputs: Dict[str, Tensor]) -> None:
        """Define steps taken after training phase.

        Args:
            outputs: outputs from :meth:`__training_step`
        """
        # update and log
        self.log("train_loss", outputs["loss"], logger=True)
        self.train_metrics.update(outputs["output"], outputs["target"])

    def training_epoch_end(self, outputs: Dict[str, Tensor]) -> None:
        """Define actions after a training epoch.

        Args:
            outputs: outputs from :meth:`__training_step`
        """
        self.log_dict({f"train_{k}": v for k, v in self.train_metrics.compute().items()}, logger=True)
        self.train_metrics.reset()

    def eval_step(self, batch: Tensor, batch_idx: int, prefix: str) -> Dict[str, Tensor]:
        """Define steps taken during validation and testing.

        Args:
            batch: input batch
            batch_idx: index of batch
            prefix: prefix for logging

        Returns:
            evaluation step outputs
        """
        inputs = batch["input"]
        target = batch["label"]
        output = self(inputs)
        loss = self.loss_function(output, target)
        self.log(f"{prefix}_loss", loss, logger=True, prog_bar=True)  # , on_step=True, on_epoch=True, logger=True)

        return {"loss": loss.detach(), "input": inputs.detach(), "output": output.detach(), "target": target.detach()}

    def validation_step(self, batch, batch_idx):
        """Define steps taken during validation mode.

        Args:
            batch: input batch
            batch_idx: index of batch

        Returns:
            validation step outputs
        """
        return self.eval_step(batch, batch_idx, "val")

    def test_step(self, batch, batch_idx):
        """Define steps taken during test mode.

        Args:
            batch: input batch
            batch_idx: index of batch

        Returns:
            test step outputs
        """
        return self.eval_step(batch, batch_idx, "test")

    def eval_step_end(self, outputs, prefix) -> None:
        """Define steps after evaluation phase.

        Args:
            outputs: outputs from :meth:`__eval_step`
            prefix: prefix for logging
        """
        # update and log
        self.log(f"{prefix}_loss", outputs["loss"], logger=True)
        self.eval_metrics.update(outputs["output"], outputs["target"])

    def validation_step_end(self, outputs):
        """Define steps after validation phase.

        Args:
            outputs: outputs from :meth:`__eval_step`
        """
        self.eval_step_end(outputs, "val")

    def test_step_end(self, outputs):
        """Define steps after testing phase.

        Args:
            outputs: outputs from :meth:`__eval_step`
        """
        self.eval_step_end(outputs, "test")

    def validation_epoch_end(self, outputs):
        """Define actions after a validation epoch.

        Args:
            outputs: outputs from :meth:`__validation_step`
        """
        eval_metrics = self.eval_metrics.compute()
        self.log_dict({f"val_{k}": v for k, v in eval_metrics.items()}, logger=True)
        self.eval_metrics.reset()
        if self.config["model"].get("log_segmentation_masks", False):
            import wandb

            current_element = int(torch.randint(0, outputs[0]["input"].shape[0], size=(1,)))
            image = outputs[0]["input"][current_element].permute(1, 2, 0).cpu().numpy()
            pred_mask = outputs[0]["output"].argmax(1)[current_element].cpu().numpy()
            gt_mask = outputs[0]["target"][current_element].cpu().numpy()
            image = wandb.Image(
                image, masks={"predictions": {"mask_data": pred_mask}, "ground_truth": {"mask_data": gt_mask}}
            )
            wandb.log({"segmentation_images": image})

    def test_epoch_end(self, outputs):
        """Define actions after a test epoch.

        Args:
            outputs: outputs from :meth:`__test_step`
        """
        eval_metrics = self.eval_metrics.compute()
        self.log_dict({f"test_{k}": v for k, v in eval_metrics.items()}, logger=True)
        self.eval_metrics.reset()

    def configure_optimizers(self):
        """Configure optimizers for training."""
        backbone_parameters = self.backbone.parameters()
        # backbone_parameters = list(filter(lambda p: p.requires_grad, backbone_parameters))
        head_parameters = self.head.parameters()
        # head_parameters = list(filter(lambda p: p.requires_grad, head_parameters))
        lr_backbone = self.config["model"]["lr_backbone"]
        lr_head = self.config["model"]["lr_head"]
        momentum = self.config["model"].get("momentum", 0.9)
        nesterov = self.config["model"].get("nesterov", True)
        weight_decay = self.config["model"].get("weight_decay", 1e-4)
        optimizer_type = self.config["model"].get("optimizer", "sgd").lower()
        to_optimize = []
        for params, lr in [(backbone_parameters, lr_backbone), (head_parameters, lr_head)]:
            if lr > 0:
                to_optimize.append({"params": params, "lr": lr})
        if optimizer_type == "sgd":
            optimizer = torch.optim.SGD(to_optimize, momentum=momentum, nesterov=nesterov, weight_decay=weight_decay)
        elif optimizer_type == "adam":
            optimizer = torch.optim.Adam(to_optimize)
        elif optimizer_type == "adamw":
            optimizer = torch.optim.AdamW(to_optimize, weight_decay=weight_decay)

        if self.config["model"].get("scheduler", None) == "step":
            scheduler = torch.optim.lr_scheduler.MultiStepLR(
                optimizer, milestones=self.config["model"]["lr_milestones"], gamma=self.config["model"]["lr_gamma"]
            )
            return [optimizer], [scheduler]
        else:
            scheduler = None
            return [optimizer]


class ModelGenerator:
    """Model Generator.

    Class implemented by the user. The goal is to specify how to connect the backbone with the head and the loss function.
    """

    def __init__(self, model_path=None) -> None:
        """Initialize a new instance of Model Generator.

        This should not load the model at this point

        Args:
            model_path: path to model

        """
        self.model_path = model_path

    def generate_model(self, task_specs: TaskSpecifications, config: Dict[str, Any]):
        """Generate a Model to train.

        Args:
            task_specs: an object describing the task to be performed
            config: config dictionary containing experiment and hyperparameters configurations

        Raises:
            NotImplementedError

        Example:
            backbone = MyBackBone(self.model_path, task_specs, hyperparams) # Implemented by the user so that he can wrap his
            head = head_generator(task_specs, hyperparams) # provided by the toolbox or the user can implement their own
            loss = train_loss_generator(task_specs, hyperparams) # provided by the toolbox or the user can implement their own
            return Model(backbone, head, loss, hyperparams) # base model provided by the toolbox
        """
        raise NotImplementedError("Necessary to specify this function that returns model.")

    def generate_trainer(self, config: dict, job) -> pl.Trainer:
        """Configure a pytroch lightning Trainer.

        Args:
            config: dictionary containing config
            job: job being executed to let logger know directory

        Returns:
            lightning Trainer with configurations from config file.
        """
        run_id = "".join(random.SystemRandom().choice(string.ascii_lowercase + string.digits) for _ in range(8))
        config["wandb"]["wandb_run_id"] = run_id

        loggers = [
            pl.loggers.CSVLogger(str(job.dir), name="lightning_logs"),
            pl.loggers.WandbLogger(
                save_dir=str(job.dir),
                project=config["wandb"]["project"],
                entity=config["wandb"]["entity"],
                id=run_id,
                group=config["wandb"].get("wandb_group", None),
                name=config["wandb"].get("name", None),
                resume="allow",
                config=config["model"],
                mode=config["wandb"].get("mode", "online"),
            ),
        ]

        job.save_config(config, overwrite=True)

        ckpt_dir = os.path.join(job.dir, "checkpoint")
        checkpoint_callback = ModelCheckpoint(
            dirpath=ckpt_dir, save_top_k=1, monitor="val_loss", mode="min", every_n_epochs=1
        )

        trainer = pl.Trainer(
            **config["pl"],
            default_root_dir=job.dir,
            callbacks=[
                EarlyStopping(
                    monitor="val_loss", mode="min", patience=config["pl"].get("patience", 30), min_delta=1e-5
                ),
                checkpoint_callback,
            ],
            logger=loggers,
        )

        return trainer

    def get_collate_fn(self, task_specs: TaskSpecifications, config: Dict[str, Any]):
        """Generate the collate functions for stacking the mini-batch.

        Args:
            task_specs: an object describing the task to be performed
            config: dictionary containing hyperparameters of the experiment

        Returns:
            A callable mapping a list of Sample to a tuple containing stacked inputs and labels. The stacked inputs
            will be fed to the model.

        Raises:
            NotImplementedError

        Example:
            return ccb.torch_toolbox.model.collate_rgb
        """
        raise NotImplementedError("Necessary to define collate function.")

    def get_transform(self, task_specs: TaskSpecifications, config: Dict[str, Any], train: bool = True):
        """Generate the collate functions for stacking the mini-batch.

        Args:
            task_specs: an object describing the task to be performed
            hparams: dictionary containing hyperparameters of the experiment
            config: config file
            train: whether to return train or evaluation transforms

        Returns:
            A callable taking an object of type Sample as input. The return will be fed to the collate_fn
        """
        raise NotImplementedError("Necessary to define a transform function.")


def head_generator(task_specs: TaskSpecifications, features_shape: List[tuple], config: Dict[str, Any]):
    """Return an appropriate head based on the task specifications.

    We can use task_specs.task_type as follow:
        classification: 2 layer MLP with softmax activation
        semantic_segmentation: U-Net decoder.
    we can also do something special for a specific dataet using task_specs.dataset_name. Hyperparams and input_shape
    can also be used to adapt the head.

    Args:
        task_specs: providing information on what type of task we are solving
        features_shape: lists with the shapes of the output features at different depths in the architecture [(ch, h, w), ...]
        hyperparams: dict of hyperparameters.

    """
    assert (
        config["model"]["head_type"] == "linear"
    ), f"Currently only support linear head type, but got {config['model']['head_type']}."
    if isinstance(task_specs.label_type, io.Classification):
        in_ch, *other_dims = features_shape[-1]
        out_ch = task_specs.label_type.n_classes
        return ClassificationHead(in_ch, out_ch, hidden_size=config["model"]["hidden_size"])
    elif isinstance(task_specs.label_type, io.MultiLabelClassification):
        in_ch, *other_dims = features_shape[-1]
        out_ch = task_specs.label_type.n_classes
        return ClassificationHead(in_ch, out_ch, hidden_size=config["model"]["hidden_size"])
    else:
        raise ValueError(f"Unrecognized task: {task_specs.label_type}")


<<<<<<< HEAD
def vit_head_generator(task_specs: TaskSpecifications, config: Dict[str, Any], input_shape: int):
    """Generate head for VIT.

    ViT architectures may require different type of heads.
    In which case, we should provide this to the users as well. TO BE DISCUSSED.

    Args:
        task_specs: an object describing the task to be performed
        hyperparams: dictionary containing hyperparameters of the experiment
        input_shape: input shape to transformer

    """
    pass


def compute_accuracy(
    output: Tensor, target: Tensor, prefix: str, topk: Tuple[int] = (1,), *args, **kwargs
) -> Dict[str, float]:
    """Compute the accuracy over the k top predictions for the specified values of k.

    Args:
        output: model output
        target: target to compute accuracy on
        pefix: prefix for k
        topk: define k values for which to compute accuracy
        *args: Variable length argument list.
        **kwargs: Arbitrary keyword arguments.

    Returns:
        computed accuracy values for each k
    """
    with torch.no_grad():
        maxk = max(topk)
        batch_size = target.size(0)

        _, pred = output.topk(maxk, 1, True, True)
        pred = pred.t()
        correct = pred.eq(target.view(1, -1).expand_as(pred))

        res = {}
        for k in topk:
            correct_k = correct[:k].reshape(-1).float().sum(0, keepdim=True)
            res[f"{prefix}_accuracy-{k}"] = correct_k.mul_(100.0 / batch_size)
        return res


METRIC_MAP: Dict[str, Any] = {}
=======
METRIC_MAP = {}
>>>>>>> 58f44bf3


def train_metrics_generator(task_specs: TaskSpecifications, config: Dict[str, Any]) -> torchmetrics.MetricCollection:
    """Return the appropriate loss function depending on the task_specs.

    We should implement basic loss and we can leverage the
    following attributes: task_specs.task_type and task_specs.eval_loss

    Args:
        task_specs: an object describing the task to be performed
        config: dictionary containing hyperparameters of the experiment

    Returns:
        metric collection used during training
    """
    metrics = {
        io.Classification: [torchmetrics.Accuracy(dist_sync_on_step=True, top_k=1)],
        io.MultiLabelClassification: [
            # torchmetrics.Accuracy(dist_sync_on_step=True),
            torchmetrics.F1Score(task_specs.label_type.n_classes)
        ],
        io.SegmentationClasses: [torchmetrics.JaccardIndex(task_specs.label_type.n_classes)],
    }[task_specs.label_type.__class__]

    # for metric_name in hparams.get("train_metrics", ()):
    #     metrics.extend(METRIC_MAP[metric_name])

    return torchmetrics.MetricCollection(metrics)


def eval_metrics_generator(task_specs: TaskSpecifications, config: Dict[str, Any]) -> torchmetrics.MetricCollection:
    """Return the appropriate eval function depending on the task_specs.

    Args:
        task_specs: an object describing the task to be performed
        hyperparams: dictionary containing hyperparameters of the experiment

    Returns:
        metric collection used during evaluation
    """
    metrics = {
        io.Classification: [torchmetrics.Accuracy()],
        io.SegmentationClasses: [
            torchmetrics.JaccardIndex(task_specs.label_type.n_classes),
            torchmetrics.FBetaScore(task_specs.label_type.n_classes, beta=2, mdmc_average="samplewise"),
        ],
        io.MultiLabelClassification: [torchmetrics.F1Score(task_specs.label_type.n_classes)],
    }[task_specs.label_type.__class__]

    # for metric_name in hparams.get("eval_metrics", ()):
    #     metrics.extend(METRIC_MAP[metric_name])

    return torchmetrics.MetricCollection(metrics)


def _balanced_binary_cross_entropy_with_logits(outputs: Tensor, targets: Tensor) -> Tensor:
    """Compute balance binary cross entropy for multi-label classification.

    Args:
        outputs: model outputs
        targets: targets to compute binary cross entropy on
    """
    classes = targets.shape[-1]
    outputs = outputs.view(-1, classes)
    targets = targets.view(-1, classes).float()
    loss = F.binary_cross_entropy_with_logits(outputs, targets, reduction="none")
    loss = loss[targets == 0].mean() + loss[targets == 1].mean()
    return loss


def train_loss_generator(task_specs: TaskSpecifications, config: Dict[str, Any]) -> Dict:
    """Return the appropriate loss function depending on the task_specs.

    Args:
        task_specs: an object describing the task to be performed
        config: dictionary containing hyperparameters of the experiment

    Returns:
        available loss functions for training
    """
    loss = {
        io.Classification: F.cross_entropy,
        io.MultiLabelClassification: _balanced_binary_cross_entropy_with_logits,
        io.SegmentationClasses: F.cross_entropy,
    }[task_specs.label_type.__class__]

    return loss


class BackBone(torch.nn.Module):
    """Backbone.

    Create a model Backbone to produce feature representations.

    """

    def __init__(self, model_path: str, task_specs: TaskSpecifications, config: Dict[str, Any]) -> None:
        """Initialize a new instance of Backbone.

        Args:
            model_path:
            task_specs: an object describing the task to be performed
            config: dictionary containing hyperparameters of the experiment

        """
        super().__init__()
        self.model_path = model_path
        self.task_specs = task_specs
        self.config = config

    def forward(self, data_dict: Dict[str, Tensor]) -> Tensor:
        """Forward input through backbone.

        Args:
            data_dict:  is a collection of tensors returned by the data loader.

        Returns:
            the encoded representation or a list of representations for
        """<|MERGE_RESOLUTION|>--- conflicted
+++ resolved
@@ -390,57 +390,7 @@
         raise ValueError(f"Unrecognized task: {task_specs.label_type}")
 
 
-<<<<<<< HEAD
-def vit_head_generator(task_specs: TaskSpecifications, config: Dict[str, Any], input_shape: int):
-    """Generate head for VIT.
-
-    ViT architectures may require different type of heads.
-    In which case, we should provide this to the users as well. TO BE DISCUSSED.
-
-    Args:
-        task_specs: an object describing the task to be performed
-        hyperparams: dictionary containing hyperparameters of the experiment
-        input_shape: input shape to transformer
-
-    """
-    pass
-
-
-def compute_accuracy(
-    output: Tensor, target: Tensor, prefix: str, topk: Tuple[int] = (1,), *args, **kwargs
-) -> Dict[str, float]:
-    """Compute the accuracy over the k top predictions for the specified values of k.
-
-    Args:
-        output: model output
-        target: target to compute accuracy on
-        pefix: prefix for k
-        topk: define k values for which to compute accuracy
-        *args: Variable length argument list.
-        **kwargs: Arbitrary keyword arguments.
-
-    Returns:
-        computed accuracy values for each k
-    """
-    with torch.no_grad():
-        maxk = max(topk)
-        batch_size = target.size(0)
-
-        _, pred = output.topk(maxk, 1, True, True)
-        pred = pred.t()
-        correct = pred.eq(target.view(1, -1).expand_as(pred))
-
-        res = {}
-        for k in topk:
-            correct_k = correct[:k].reshape(-1).float().sum(0, keepdim=True)
-            res[f"{prefix}_accuracy-{k}"] = correct_k.mul_(100.0 / batch_size)
-        return res
-
-
-METRIC_MAP: Dict[str, Any] = {}
-=======
 METRIC_MAP = {}
->>>>>>> 58f44bf3
 
 
 def train_metrics_generator(task_specs: TaskSpecifications, config: Dict[str, Any]) -> torchmetrics.MetricCollection:
