"""Model."""

import os
import random
import string
<<<<<<< HEAD
import time
from typing import Any, Dict, List, Tuple
=======
from typing import Any, Dict, List
>>>>>>> fdbf31ab

import numpy as np
import pytorch_lightning as pl
import torch
import torch.nn.functional as F
import torchmetrics
from pytorch_lightning import LightningModule
from pytorch_lightning.callbacks import ModelCheckpoint
from pytorch_lightning.callbacks.early_stopping import EarlyStopping
from torch import Tensor

from ccb import io
from ccb.io.task import TaskSpecifications
from ccb.torch_toolbox.modules import ClassificationHead


class Model(LightningModule):
    """Default Model class provided by the toolbox.

    Define model training, evaluation and testing steps for
    `Pytorch LightningModule <https://pytorch-lightning.readthedocs.io/en/latest/common/lightning_module.html>`_
    """

    def __init__(
        self,
        backbone,
        head: ClassificationHead,
        loss_function,
        config,
        train_metrics=None,
        eval_metrics=None,
    ) -> None:
        """Initialize a new instance of Model.

        Args:
            backbone: model backbone
            head: model prediction head
            loss_function: loss function for training
            hyperparameters: model hyperparameters
            train_metrics: metrics used during training
            eval_metrics: metrics used during evaluation

        """
        super().__init__()
        self.backbone = backbone
        self.head = head
        self.loss_function = loss_function
        self.train_metrics = train_metrics
        self.eval_metrics = eval_metrics
        self.config = config

    def forward(self, x):
        """Forward input through model.

        Args:
            x: input

        Returns:
            feature representation
        """
        if self.config["model"]["lr_backbone"] == 0:
            self.backbone.eval()
            with torch.no_grad():
                features = self.backbone(x)
        else:
            features = self.backbone(x)
        logits = self.head(features)
        return logits

    def training_step(self, batch: Tensor, batch_idx: int) -> Dict[str, Tensor]:
        """Define steps taken during training mode.

        Args:
            batch: input batch
            batch_idx: index of batch

        Returns:
            training step outputs
        """
        inputs = batch["input"]
        target = batch["label"]
        output = self(inputs)
        loss_train = self.loss_function(output, target)
        return {"loss": loss_train, "output": output.detach(), "target": target.detach()}

    def training_step_end(self, outputs: Dict[str, Tensor]) -> None:
        """Define steps taken after training phase.

        Args:
            outputs: outputs from :meth:`__training_step`
        """
        # update and log
        self.log("train_loss", outputs["loss"], logger=True)
        self.log("current_time", time.time(), logger=True)
        self.train_metrics.update(outputs["output"], outputs["target"])

    def training_epoch_end(self, outputs: Dict[str, Tensor]) -> None:
        """Define actions after a training epoch.

        Args:
            outputs: outputs from :meth:`__training_step`
        """
        self.log_dict({f"train_{k}": v for k, v in self.train_metrics.compute().items()}, logger=True)
        self.train_metrics.reset()

    def eval_step(self, batch: Tensor, batch_idx: int, prefix: str) -> Dict[str, Tensor]:
        """Define steps taken during validation and testing.

        Args:
            batch: input batch
            batch_idx: index of batch
            prefix: prefix for logging

        Returns:
            evaluation step outputs
        """
        inputs = batch["input"]
        target = batch["label"]
        output = self(inputs)
        loss = self.loss_function(output, target)
        self.log(f"{prefix}_loss", loss, logger=True, prog_bar=True)  # , on_step=True, on_epoch=True, logger=True)

        return {"loss": loss.detach(), "input": inputs.detach(), "output": output.detach(), "target": target.detach()}

    def validation_step(self, batch, batch_idx):
        """Define steps taken during validation mode.

        Args:
            batch: input batch
            batch_idx: index of batch

        Returns:
            validation step outputs
        """
        return self.eval_step(batch, batch_idx, "val")

    def test_step(self, batch, batch_idx):
        """Define steps taken during test mode.

        Args:
            batch: input batch
            batch_idx: index of batch

        Returns:
            test step outputs
        """
        return self.eval_step(batch, batch_idx, "test")

    def eval_step_end(self, outputs, prefix) -> None:
        """Define steps after evaluation phase.

        Args:
            outputs: outputs from :meth:`__eval_step`
            prefix: prefix for logging
        """
        # update and log
        self.log(f"{prefix}_loss", outputs["loss"], logger=True)
        self.eval_metrics.update(outputs["output"], outputs["target"])

    def validation_step_end(self, outputs):
        """Define steps after validation phase.

        Args:
            outputs: outputs from :meth:`__eval_step`
        """
        self.eval_step_end(outputs, "val")

    def test_step_end(self, outputs):
        """Define steps after testing phase.

        Args:
            outputs: outputs from :meth:`__eval_step`
        """
        self.eval_step_end(outputs, "test")

    def validation_epoch_end(self, outputs):
        """Define actions after a validation epoch.

        Args:
            outputs: outputs from :meth:`__validation_step`
        """
        eval_metrics = self.eval_metrics.compute()
        self.log_dict({f"val_{k}": v for k, v in eval_metrics.items()}, logger=True)
        self.eval_metrics.reset()
        if self.config["model"].get("log_segmentation_masks", False):
            import wandb

            current_element = int(torch.randint(0, outputs[0]["input"].shape[0], size=(1,)))
            image = outputs[0]["input"][current_element].permute(1, 2, 0).cpu().numpy()
            pred_mask = outputs[0]["output"].argmax(1)[current_element].cpu().numpy()
            gt_mask = outputs[0]["target"][current_element].cpu().numpy()
            image = wandb.Image(
                image, masks={"predictions": {"mask_data": pred_mask}, "ground_truth": {"mask_data": gt_mask}}
            )
            wandb.log({"segmentation_images": image})

    def test_epoch_end(self, outputs):
        """Define actions after a test epoch.

        Args:
            outputs: outputs from :meth:`__test_step`
        """
        eval_metrics = self.eval_metrics.compute()
        self.log_dict({f"test_{k}": v for k, v in eval_metrics.items()}, logger=True)
        self.eval_metrics.reset()

    def configure_optimizers(self):
        """Configure optimizers for training."""
        backbone_parameters = self.backbone.parameters()
        # backbone_parameters = list(filter(lambda p: p.requires_grad, backbone_parameters))
        head_parameters = self.head.parameters()
        # head_parameters = list(filter(lambda p: p.requires_grad, head_parameters))
        lr_backbone = self.config["model"]["lr_backbone"]
        lr_head = self.config["model"]["lr_head"]
        momentum = self.config["model"].get("momentum", 0.9)
        nesterov = self.config["model"].get("nesterov", True)
        weight_decay = self.config["model"].get("weight_decay", 1e-4)
        optimizer_type = self.config["model"].get("optimizer", "sgd").lower()
        to_optimize = []
        for params, lr in [(backbone_parameters, lr_backbone), (head_parameters, lr_head)]:
            if lr > 0:
                to_optimize.append({"params": params, "lr": lr})
        if optimizer_type == "sgd":
            optimizer = torch.optim.SGD(to_optimize, momentum=momentum, nesterov=nesterov, weight_decay=weight_decay)
        elif optimizer_type == "adam":
            optimizer = torch.optim.Adam(to_optimize)
        elif optimizer_type == "adamw":
            optimizer = torch.optim.AdamW(to_optimize, weight_decay=weight_decay)

        if self.config["model"].get("scheduler", None) == "step":
            scheduler = torch.optim.lr_scheduler.MultiStepLR(
                optimizer, milestones=self.config["model"]["lr_milestones"], gamma=self.config["model"]["lr_gamma"]
            )
            return [optimizer], [scheduler]
        else:
            scheduler = None
            return [optimizer]


class ModelGenerator:
    """Model Generator.

    Class implemented by the user. The goal is to specify how to connect the backbone with the head and the loss function.
    """

    def __init__(self, model_path=None) -> None:
        """Initialize a new instance of Model Generator.

        This should not load the model at this point

        Args:
            model_path: path to model

        """
        self.model_path = model_path

    def generate_model(self, task_specs: TaskSpecifications, config: Dict[str, Any]):
        """Generate a Model to train.

        Args:
            task_specs: an object describing the task to be performed
            config: config dictionary containing experiment and hyperparameters configurations

        Raises:
            NotImplementedError

        Example:
            backbone = MyBackBone(self.model_path, task_specs, hyperparams) # Implemented by the user so that he can wrap his
            head = head_generator(task_specs, hyperparams) # provided by the toolbox or the user can implement their own
            loss = train_loss_generator(task_specs, hyperparams) # provided by the toolbox or the user can implement their own
            return Model(backbone, head, loss, hyperparams) # base model provided by the toolbox
        """
        raise NotImplementedError("Necessary to specify this function that returns model.")

    def generate_trainer(self, config: dict, job) -> pl.Trainer:
        """Configure a pytroch lightning Trainer.

        Args:
            config: dictionary containing config
            job: job being executed to let logger know directory

        Returns:
            lightning Trainer with configurations from config file.
        """
        run_id = "".join(random.SystemRandom().choice(string.ascii_lowercase + string.digits) for _ in range(8))
        config["wandb"]["wandb_run_id"] = run_id

        loggers = [
            pl.loggers.CSVLogger(str(job.dir), name="lightning_logs"),
            pl.loggers.WandbLogger(
                save_dir=str(job.dir),
                project=config["wandb"]["project"],
                entity=config["wandb"]["entity"],
                id=run_id,
                group=config["wandb"].get("wandb_group", None),
                name=config["wandb"].get("name", None),
                resume="allow",
                config=config["model"],
                mode=config["wandb"].get("mode", "online"),
            ),
        ]

        job.save_config(config, overwrite=True)

        ckpt_dir = os.path.join(job.dir, "checkpoint")
        checkpoint_callback = ModelCheckpoint(
            dirpath=ckpt_dir, save_top_k=1, monitor="val_loss", mode="min", every_n_epochs=1
        )

        trainer = pl.Trainer(
            **config["pl"],
            default_root_dir=job.dir,
            callbacks=[
                EarlyStopping(
                    monitor="val_loss", mode="min", patience=config["pl"].get("patience", 30), min_delta=1e-5
                ),
                checkpoint_callback,
            ],
            logger=loggers,
        )

        return trainer

    def get_collate_fn(self, task_specs: TaskSpecifications, config: Dict[str, Any]):
        """Generate the collate functions for stacking the mini-batch.

        Args:
            task_specs: an object describing the task to be performed
            config: dictionary containing hyperparameters of the experiment

        Returns:
            A callable mapping a list of Sample to a tuple containing stacked inputs and labels. The stacked inputs
            will be fed to the model.

        Raises:
            NotImplementedError

        Example:
            return ccb.torch_toolbox.model.collate_rgb
        """
        raise NotImplementedError("Necessary to define collate function.")

    def get_transform(self, task_specs: TaskSpecifications, config: Dict[str, Any], train: bool = True):
        """Generate the collate functions for stacking the mini-batch.

        Args:
            task_specs: an object describing the task to be performed
            hparams: dictionary containing hyperparameters of the experiment
            config: config file
            train: whether to return train or evaluation transforms

        Returns:
            A callable taking an object of type Sample as input. The return will be fed to the collate_fn
        """
        raise NotImplementedError("Necessary to define a transform function.")


def head_generator(task_specs: TaskSpecifications, features_shape: List[tuple], config: Dict[str, Any]):
    """Return an appropriate head based on the task specifications.

    We can use task_specs.task_type as follow:
        classification: 2 layer MLP with softmax activation
        semantic_segmentation: U-Net decoder.
    we can also do something special for a specific dataet using task_specs.dataset_name. Hyperparams and input_shape
    can also be used to adapt the head.

    Args:
        task_specs: providing information on what type of task we are solving
        features_shape: lists with the shapes of the output features at different depths in the architecture [(ch, h, w), ...]
        hyperparams: dict of hyperparameters.

    """
    assert (
        config["model"]["head_type"] == "linear"
    ), f"Currently only support linear head type, but got {config['model']['head_type']}."
    if isinstance(task_specs.label_type, io.Classification):
        in_ch, *other_dims = features_shape[-1]
        out_ch = task_specs.label_type.n_classes
        return ClassificationHead(in_ch, out_ch, hidden_size=config["model"]["hidden_size"])
    elif isinstance(task_specs.label_type, io.MultiLabelClassification):
        in_ch, *other_dims = features_shape[-1]
        out_ch = task_specs.label_type.n_classes
        return ClassificationHead(in_ch, out_ch, hidden_size=config["model"]["hidden_size"])
    else:
        raise ValueError(f"Unrecognized task: {task_specs.label_type}")


METRIC_MAP: Dict[str, Any] = {}


def train_metrics_generator(task_specs: TaskSpecifications, config: Dict[str, Any]) -> torchmetrics.MetricCollection:
    """Return the appropriate loss function depending on the task_specs.

    We should implement basic loss and we can leverage the
    following attributes: task_specs.task_type and task_specs.eval_loss

    Args:
        task_specs: an object describing the task to be performed
        config: dictionary containing hyperparameters of the experiment

    Returns:
        metric collection used during training
    """
    metrics = {
        io.Classification: [torchmetrics.Accuracy(dist_sync_on_step=True, top_k=1)],
        io.MultiLabelClassification: [
            # torchmetrics.Accuracy(dist_sync_on_step=True),
            torchmetrics.F1Score(task_specs.label_type.n_classes)
        ],
        io.SegmentationClasses: [torchmetrics.JaccardIndex(task_specs.label_type.n_classes)],
    }[task_specs.label_type.__class__]

    # for metric_name in hparams.get("train_metrics", ()):
    #     metrics.extend(METRIC_MAP[metric_name])

    return torchmetrics.MetricCollection(metrics)


def eval_metrics_generator(task_specs: TaskSpecifications, config: Dict[str, Any]) -> torchmetrics.MetricCollection:
    """Return the appropriate eval function depending on the task_specs.

    Args:
        task_specs: an object describing the task to be performed
        hyperparams: dictionary containing hyperparameters of the experiment

    Returns:
        metric collection used during evaluation
    """
    metrics = {
        io.Classification: [torchmetrics.Accuracy()],
        io.SegmentationClasses: [
            torchmetrics.JaccardIndex(task_specs.label_type.n_classes),
            torchmetrics.FBetaScore(task_specs.label_type.n_classes, beta=2, mdmc_average="samplewise"),
        ],
        io.MultiLabelClassification: [torchmetrics.F1Score(task_specs.label_type.n_classes)],
    }[task_specs.label_type.__class__]

    # for metric_name in hparams.get("eval_metrics", ()):
    #     metrics.extend(METRIC_MAP[metric_name])

    return torchmetrics.MetricCollection(metrics)


def _balanced_binary_cross_entropy_with_logits(outputs: Tensor, targets: Tensor) -> Tensor:
    """Compute balance binary cross entropy for multi-label classification.

    Args:
        outputs: model outputs
        targets: targets to compute binary cross entropy on
    """
    classes = targets.shape[-1]
    outputs = outputs.view(-1, classes)
    targets = targets.view(-1, classes).float()
    loss = F.binary_cross_entropy_with_logits(outputs, targets, reduction="none")
    loss = loss[targets == 0].mean() + loss[targets == 1].mean()
    return loss


def train_loss_generator(task_specs: TaskSpecifications, config: Dict[str, Any]) -> Dict:
    """Return the appropriate loss function depending on the task_specs.

    Args:
        task_specs: an object describing the task to be performed
        config: dictionary containing hyperparameters of the experiment

    Returns:
        available loss functions for training
    """
    loss = {
        io.Classification: F.cross_entropy,
        io.MultiLabelClassification: _balanced_binary_cross_entropy_with_logits,
        io.SegmentationClasses: F.cross_entropy,
    }[task_specs.label_type.__class__]

    return loss


class BackBone(torch.nn.Module):
    """Backbone.

    Create a model Backbone to produce feature representations.

    """

    def __init__(self, model_path: str, task_specs: TaskSpecifications, config: Dict[str, Any]) -> None:
        """Initialize a new instance of Backbone.

        Args:
            model_path:
            task_specs: an object describing the task to be performed
            config: dictionary containing hyperparameters of the experiment

        """
        super().__init__()
        self.model_path = model_path
        self.task_specs = task_specs
        self.config = config

    def forward(self, data_dict: Dict[str, Tensor]) -> Tensor:
        """Forward input through backbone.

        Args:
            data_dict:  is a collection of tensors returned by the data loader.

        Returns:
            the encoded representation or a list of representations for
        """<|MERGE_RESOLUTION|>--- conflicted
+++ resolved
@@ -3,12 +3,8 @@
 import os
 import random
 import string
-<<<<<<< HEAD
 import time
-from typing import Any, Dict, List, Tuple
-=======
 from typing import Any, Dict, List
->>>>>>> fdbf31ab
 
 import numpy as np
 import pytorch_lightning as pl
