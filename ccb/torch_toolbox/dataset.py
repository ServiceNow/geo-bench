from typing import Sequence

import pytorch_lightning as pl
from torch.utils.data import DataLoader

from ccb import io


class DataModule(pl.LightningDataModule):
    def __init__(
        self,
        task_specs: io.TaskSpecifications,
        batch_size: int,
        num_workers: int,
        val_batch_size: int = None,
        train_transform=None,
        eval_transform=None,
        collate_fn=None,
<<<<<<< HEAD
        band_names: Sequence[str] = ("red", "green", "blue"),
=======
        band_names: Sequence[str, ...] = ("red", "green", "blue"),
>>>>>>> e37b3378
        format: str = "hdf5",
    ):
        """DataModule providing dataloaders from task_specs.

        Args:
            task_specs: TaskSpecifications object to call get_dataset.
            batch_size: The size of the mini-batch.
            num_workers: The number of parallel workers for loading samples from the hard-drive.
            val_batch_size: Tes size of the batch for the validation set and test set. If None, will use batch_size.
            transform: Callable transforming a Sample. Executed on a worker and the output will be provided to collate_fn.
            collate_fn: A callable passed to the DataLoader. Maps a list of Sample to dictionnary of stacked torch tensors.
            band_names: multi spectral bands to select
            file_format: 'hdf5' or 'tif'
        """
        super().__init__()
        self.task_specs = task_specs
        self.batch_size = batch_size
        self.val_batch_size = val_batch_size or batch_size
        self.num_workers = num_workers
        self.train_transform = train_transform
        self.eval_transform = eval_transform
        self.collate_fn = collate_fn
        self.band_names = band_names
        self.format = format

    def train_dataloader(self):
        return DataLoader(
            self.task_specs.get_dataset(
                split="train", transform=self.train_transform, band_names=self.band_names, format=self.format
            ),
            batch_size=self.batch_size,
            shuffle=True,
            num_workers=self.num_workers,
            collate_fn=self.collate_fn,
        )

    def val_dataloader(self):
        return DataLoader(
            self.task_specs.get_dataset(
                split="valid", transform=self.eval_transform, band_names=self.band_names, format=self.format
            ),
            batch_size=self.val_batch_size,
            shuffle=False,
            num_workers=self.num_workers,
            collate_fn=self.collate_fn,
        )

    def test_dataloader(self):
        return DataLoader(
            self.task_specs.get_dataset(
                split="test", transform=self.eval_transform, band_names=self.band_names, format=self.format
            ),
            batch_size=self.val_batch_size,
            shuffle=False,
            num_workers=self.num_workers,
            collate_fn=self.collate_fn,
        )<|MERGE_RESOLUTION|>--- conflicted
+++ resolved
@@ -16,11 +16,7 @@
         train_transform=None,
         eval_transform=None,
         collate_fn=None,
-<<<<<<< HEAD
         band_names: Sequence[str] = ("red", "green", "blue"),
-=======
-        band_names: Sequence[str, ...] = ("red", "green", "blue"),
->>>>>>> e37b3378
         format: str = "hdf5",
     ):
         """DataModule providing dataloaders from task_specs.
