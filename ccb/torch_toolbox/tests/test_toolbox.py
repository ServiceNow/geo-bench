import pickle
import tempfile

import pytest
from ccb.experiment.experiment import Job
from ccb.io import mnist_task_specs
from ccb.torch_toolbox.model_generators import conv4_test, timm_generator, py_segmentation_generator
from ccb.torch_toolbox import trainer
from ccb import io
from pathlib import Path


def train_job_on_task(model_generator, task_specs, threshold, check_logs=True, logger=None, **kwargs):
    with tempfile.TemporaryDirectory(prefix="ccb_mnist_test") as job_dir:
        job = Job(job_dir)
        task_specs.save(job.dir)

        hparams = model_generator.hp_search(task_specs)[0][0]
        if logger is not None:
            hparams["logger"] = logger
        hparams.update(kwargs)
        job.save_hparams(hparams)

<<<<<<< HEAD
        trainer.train(model_gen=model_generator, job_dir=job_dir)
=======
        trainer.train(model_gen=model_generator, job_dir=job_dir, wandb_mode="standard")
        hparams = job.hparams
>>>>>>> 66d3e87a

        if check_logs:
            hparams = job.hparams

            metrics = job.get_metrics()
            print(metrics)
            assert float(metrics["test_Accuracy"]) > threshold  # has to be better than random after seeing 20 batches
            return metrics

        return None


@pytest.mark.slow
def test_toolbox_mnist():
    train_job_on_task(conv4_test.model_generator(), mnist_task_specs, 0.05)


@pytest.mark.slow
def test_toolbox_seeds():
<<<<<<< HEAD
    metrics1 = train_job_on_task(conv4_test.model_generator, mnist_task_specs, 0.05, deterministic=True, seed=1)
    metrics2 = train_job_on_task(conv4_test.model_generator, mnist_task_specs, 0.05, deterministic=True, seed=1)
    metrics3 = train_job_on_task(conv4_test.model_generator, mnist_task_specs, 0.05, deterministic=True, seed=2)
    assert metrics1["test_Accuracy"] == metrics2["test_Accuracy"] != metrics3["test_Accuracy"]
=======
    metrics1 = train_job_on_task(conv4_test.model_generator(), mnist_task_specs, 0.05, deterministic=True, seed=1)
    metrics2 = train_job_on_task(conv4_test.model_generator(), mnist_task_specs, 0.05, deterministic=True, seed=1)
    metrics3 = train_job_on_task(conv4_test.model_generator(), mnist_task_specs, 0.05, deterministic=True, seed=2)
    assert metrics1["test_accuracy-1"] == metrics2["test_accuracy-1"] != metrics3["test_accuracy-1"]
>>>>>>> 66d3e87a


@pytest.mark.optional
def test_toolbox_wandb():
    train_job_on_task(conv4_test.model_generator(), mnist_task_specs, 0.05, logger="wandb")


@pytest.mark.slow
@pytest.mark.skipif(
    not Path(io.CCB_DIR / "ccb-test" / "brick_kiln_v1.0").exists(), reason="Requires presence of the benchmark."
)
def test_toolbox_brick_kiln():
    with open(Path(io.CCB_DIR) / "ccb-test" / "brick_kiln_v1.0" / "task_specs.pkl", "rb") as fd:
        task_specs = pickle.load(fd)
    train_job_on_task(conv4_test.model_generator(), task_specs, 0.40)


<<<<<<< HEAD
# # this test is too slow
# @pytest.mark.slow
# @pytest.mark.skipif(
#     not Path(io.CCB_DIR / "ccb-test" / "brick_kiln_v1.0").exists(), reason="Requires presence of the benchmark."
# )
# def test_toolbox_timm():
#     with open(Path(io.CCB_DIR) / "ccb-test" / "brick_kiln_v1.0" / "task_specs.pkl", "rb") as fd:
#         task_specs = pickle.load(fd)
#     train_job_on_task(timm_generator.model_generator, task_specs, 0.70)


# def test_toolbox_segmentation():
#     with open(Path(io.CCB_DIR) / "segmentation_v0.1/pv4ger_segmentation/task_specs.pkl", "rb") as fd:
#         task_specs = pickle.load(fd)
#     train_job_on_task(py_segmentation_generator.model_generator, task_specs, 0.70, check_logs=False)
=======
# this test is too slow
@pytest.mark.slow
@pytest.mark.skipif(
    not Path(io.CCB_DIR / "ccb-test" / "brick_kiln_v1.0").exists(), reason="Requires presence of the benchmark."
)
def test_toolbox_timm():
    hparams = {
        "backbone": "resnet18",
        "pretrained": True,
        "lr_backbone": 1e-6,
        "lr_head": 1e-4,
        "optimizer": "sgd",
        "momentum": 0.9,
        "batch_size": 32,
        "max_epochs": 1,
    }
    with open(Path(io.CCB_DIR) / "ccb-test" / "brick_kiln_v1.0" / "task_specs.pkl", "rb") as fd:
        task_specs = pickle.load(fd)
    train_job_on_task(timm_generator.model_generator(hparams), task_specs, 0.70)
>>>>>>> 66d3e87a


@pytest.mark.skipif(
    not Path(io.CCB_DIR / "ccb-test" / "brick_kiln_v1.0").exists() or not Path("/mnt/datasets/public").exists(),
    reason="Requires presence of the benchmark and ImageNet.",
)
def test_toolbox_getitem():
    for benchmark_name in ("test", "imagenet", "ccb-test"):
        for task in io.task_iterator(benchmark_name):
            dataset = task.get_dataset(split="valid")
            data = dataset[0]
            if benchmark_name != "ccb-test":
                assert isinstance(data, dict)
            else:
                assert isinstance(data, io.Sample)


if __name__ == "__main__":
    # test_toolbox_timm()
    # test_toolbox_brick_kiln()
    # test_toolbox_wandb()
    test_toolbox_mnist()
    test_toolbox_getitem()
    test_toolbox_seeds()
    # test_toolbox_segmentation()
    pass<|MERGE_RESOLUTION|>--- conflicted
+++ resolved
@@ -21,12 +21,8 @@
         hparams.update(kwargs)
         job.save_hparams(hparams)
 
-<<<<<<< HEAD
-        trainer.train(model_gen=model_generator, job_dir=job_dir)
-=======
         trainer.train(model_gen=model_generator, job_dir=job_dir, wandb_mode="standard")
         hparams = job.hparams
->>>>>>> 66d3e87a
 
         if check_logs:
             hparams = job.hparams
@@ -46,17 +42,10 @@
 
 @pytest.mark.slow
 def test_toolbox_seeds():
-<<<<<<< HEAD
-    metrics1 = train_job_on_task(conv4_test.model_generator, mnist_task_specs, 0.05, deterministic=True, seed=1)
-    metrics2 = train_job_on_task(conv4_test.model_generator, mnist_task_specs, 0.05, deterministic=True, seed=1)
-    metrics3 = train_job_on_task(conv4_test.model_generator, mnist_task_specs, 0.05, deterministic=True, seed=2)
-    assert metrics1["test_Accuracy"] == metrics2["test_Accuracy"] != metrics3["test_Accuracy"]
-=======
     metrics1 = train_job_on_task(conv4_test.model_generator(), mnist_task_specs, 0.05, deterministic=True, seed=1)
     metrics2 = train_job_on_task(conv4_test.model_generator(), mnist_task_specs, 0.05, deterministic=True, seed=1)
     metrics3 = train_job_on_task(conv4_test.model_generator(), mnist_task_specs, 0.05, deterministic=True, seed=2)
-    assert metrics1["test_accuracy-1"] == metrics2["test_accuracy-1"] != metrics3["test_accuracy-1"]
->>>>>>> 66d3e87a
+    assert metrics1["test_Accuracy"] == metrics2["test_Accuracy"] != metrics3["test_Accuracy"]
 
 
 @pytest.mark.optional
@@ -74,24 +63,13 @@
     train_job_on_task(conv4_test.model_generator(), task_specs, 0.40)
 
 
-<<<<<<< HEAD
-# # this test is too slow
-# @pytest.mark.slow
-# @pytest.mark.skipif(
-#     not Path(io.CCB_DIR / "ccb-test" / "brick_kiln_v1.0").exists(), reason="Requires presence of the benchmark."
-# )
-# def test_toolbox_timm():
-#     with open(Path(io.CCB_DIR) / "ccb-test" / "brick_kiln_v1.0" / "task_specs.pkl", "rb") as fd:
-#         task_specs = pickle.load(fd)
-#     train_job_on_task(timm_generator.model_generator, task_specs, 0.70)
-
-
 # def test_toolbox_segmentation():
 #     with open(Path(io.CCB_DIR) / "segmentation_v0.1/pv4ger_segmentation/task_specs.pkl", "rb") as fd:
 #         task_specs = pickle.load(fd)
 #     train_job_on_task(py_segmentation_generator.model_generator, task_specs, 0.70, check_logs=False)
-=======
 # this test is too slow
+
+
 @pytest.mark.slow
 @pytest.mark.skipif(
     not Path(io.CCB_DIR / "ccb-test" / "brick_kiln_v1.0").exists(), reason="Requires presence of the benchmark."
@@ -110,7 +88,6 @@
     with open(Path(io.CCB_DIR) / "ccb-test" / "brick_kiln_v1.0" / "task_specs.pkl", "rb") as fd:
         task_specs = pickle.load(fd)
     train_job_on_task(timm_generator.model_generator(hparams), task_specs, 0.70)
->>>>>>> 66d3e87a
 
 
 @pytest.mark.skipif(
