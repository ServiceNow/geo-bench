import pickle
import tempfile

import pytest
from ccb.experiment.experiment import Job
from ccb.io import mnist_task_specs
from ccb.torch_toolbox.model_generators import conv4
from ccb.torch_toolbox import trainer
from ccb import io
from pathlib import Path


def train_job_on_task(model_generator, task_specs, threshold):
    with tempfile.TemporaryDirectory(prefix="ccb_mnist_test") as job_dir:
        job = Job(job_dir)
        task_specs.save(job.dir)

        hparams = model_generator.hp_search(task_specs)[0][0]
        job.save_hparams(hparams)

        trainer.train(model_gen=model_generator, job_dir=job_dir)
        hparams = job.hparams

        metrics = job.get_metrics()
        print(metrics)
        assert float(metrics["test_accuracy-1"]) > threshold  # has to be better than random after seeing 20 batches


@pytest.mark.slow
def test_toolbox_mnist():
<<<<<<< HEAD
    train_job_on_task(conv4.model_generator, mnist_task_specs, 0.20)
=======
    train_job_on_task(conv4.model_generator, mnist_task_specs, 10)
>>>>>>> 23de1d8d


@pytest.mark.slow
@pytest.mark.skipif(not Path(io.datasets_dir).exists(), reason="Requires presence of the benchmark.")
def test_toolbox_brick_kiln():
    with open(Path(io.datasets_dir) / "brick_kiln_v1.0" / "task_specs.pkl", "rb") as fd:
        task_specs = pickle.load(fd)
    train_job_on_task(conv4.model_generator, task_specs, 0.70)


if __name__ == "__main__":
    test_toolbox_brick_kiln()<|MERGE_RESOLUTION|>--- conflicted
+++ resolved
@@ -28,11 +28,7 @@
 
 @pytest.mark.slow
 def test_toolbox_mnist():
-<<<<<<< HEAD
-    train_job_on_task(conv4.model_generator, mnist_task_specs, 0.20)
-=======
-    train_job_on_task(conv4.model_generator, mnist_task_specs, 10)
->>>>>>> 23de1d8d
+    train_job_on_task(conv4.model_generator, mnist_task_specs, 0.10)
 
 
 @pytest.mark.slow
