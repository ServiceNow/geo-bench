program: ccb-trainer
entity: climate-benchmark
project: ccb
method: random
metric:
  goal: minimize
  name: val_loss
parameters:
# lr_head sample between 1e-1 (-2.3025850929940455) and 1e-4 (-9.210340371976182)
  lr_head:
    distribution: log_uniform
    max: -2.3025850929940455
    min: -9.210340371976182
<<<<<<< HEAD
# lr_backbone sample between 1e-3 (-6.90775527898) and 1e-5 (-11.512925465)
=======
# lr_head sample between 1e-3 (-6.90775527898) and 1e-5 (-11.512925465)
>>>>>>> 66d3e87a
  lr_backbone:
    distribution: log_uniform
    max: -6.90775527898
    min: -11.512925465
# momentum sample between 0.85 and 0.95
  momentum:
    distribution: uniform
    max: 0.95
    min: 0.85
# hidden size of classifier
  hidden_size:
    distribution: categorical
<<<<<<< HEAD
    values: [128, 256, 512]
=======
    values: [128, 256, 512]
# which optimizer to use
  # optimizer:
  #   distribution: categorical
  #   values:
  #   - sgd
  #   - adamw
  batch_size:
    distribution: categorical
    values: [32, 64]
# # weight decay
#   weight_decay:
#     distribution: log_uniform
#     max: -6.90775527898
#     min: -11.512925465
>>>>>>> 66d3e87a
<|MERGE_RESOLUTION|>--- conflicted
+++ resolved
@@ -11,11 +11,7 @@
     distribution: log_uniform
     max: -2.3025850929940455
     min: -9.210340371976182
-<<<<<<< HEAD
 # lr_backbone sample between 1e-3 (-6.90775527898) and 1e-5 (-11.512925465)
-=======
-# lr_head sample between 1e-3 (-6.90775527898) and 1e-5 (-11.512925465)
->>>>>>> 66d3e87a
   lr_backbone:
     distribution: log_uniform
     max: -6.90775527898
@@ -28,16 +24,7 @@
 # hidden size of classifier
   hidden_size:
     distribution: categorical
-<<<<<<< HEAD
     values: [128, 256, 512]
-=======
-    values: [128, 256, 512]
-# which optimizer to use
-  # optimizer:
-  #   distribution: categorical
-  #   values:
-  #   - sgd
-  #   - adamw
   batch_size:
     distribution: categorical
     values: [32, 64]
@@ -45,5 +32,4 @@
 #   weight_decay:
 #     distribution: log_uniform
 #     max: -6.90775527898
-#     min: -11.512925465
->>>>>>> 66d3e87a
+#     min: -11.512925465