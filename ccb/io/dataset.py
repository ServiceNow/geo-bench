import ast
from multiprocessing.sharedctypes import Value
import pathlib
from attr import attr
import numpy as np
from numpy.lib.function_base import percentile
import rasterio
import json
from pathlib import Path
import datetime
from typing import List, Union, Set, Dict, Tuple
import os
from scipy.ndimage import zoom
import pickle
from functools import cached_property, lru_cache
from warnings import warn
from ccb.io.label import LabelType
from collections import OrderedDict, defaultdict
from tqdm import tqdm
import h5py
from typing import Sequence

# Deprecated, use CCB_DIR instead
src_datasets_dir = os.environ.get("CC_BENCHMARK_SOURCE_DATASETS", os.path.expanduser("~/dataset/"))
datasets_dir = os.environ.get("CC_BENCHMARK_CONVERTED_DATASETS", os.path.expanduser("~/converted_dataset/"))

# src_datasets_dir should now be CCB_DIR / "source" and datasets_dir should be CCB_DIR / "converted"
CCB_DIR = Path(datasets_dir).parent


class BandInfo(object):
    """Base class for storing non pixel information about bands such as band name, wavelenth and spatial resolution."""

    def __init__(self, name=None, alt_names=(), spatial_resolution=None) -> None:
        """
        Args:
            name: The main name of the band. This name is used for sorting the band and providing an order.
            alt_names: a tuple of alternative names for referencing to the band. e.g., red, green, blue, NIR.
            spatial_resolution: original spatial resolution of this band.
        """
        self.name = name
        self.alt_names = alt_names
        self.spatial_resolution = spatial_resolution

    def __key(self):
        return self.name

    def __hash__(self):
        return hash(self.__key())

    def __eq__(self, other):
        if type(other) is type(self):
            return self.__key() == other.__key()
        else:
            return False

    def __lt__(self, other):
        return self.__key() < other.__key()

    def assert_valid(self, band):
        assert isinstance(band, Band)
        assert band.band_info == self, f"{str(band.band_info)} vs {str(self)}"
        assert isinstance(band.data, np.ndarray)
        if not (band.data.dtype == np.int16):
            warn(f"band.data is expected to be int16, but has type {band.data.dtype}")
        if band.transform is None:
            warn(f"No geotransformation specified for band {band.band_info.name}.")

    def __str__(self):
        return f"Band {self.name} ({self.spatial_resolution:.1f}m resolution)"

    def __repr__(self):

        return f"BandInfo(name={self.name}, original_res={self.spatial_resolution:.1f}m)"

    def expand_name(self):
        """The name of the band repated with the numbef or channels"""
        return [self.name]


class SpectralBand(BandInfo):
    """Extends BandInfo to provide wavelength of the band."""

    def __init__(self, name=None, alt_names=(), spatial_resolution=None, wavelength=None) -> None:
        super().__init__(name, alt_names, spatial_resolution)
        self.wavelength = wavelength

    def __key(self):
        return (self.name, self.wavelength)

    def __repr__(self):
        return f"{self.__class__.__name__}(name={self.name}, wavelen={self.wavelength}, original_res={self.spatial_resolution:.1f}m)"


class Sentinel1(SpectralBand):
    pass


class Sentinel2(SpectralBand):
    pass


class Landsat8(SpectralBand):
    "Spectral band of type Landsat 8"

    def __repr__(self):
        return "Landsat8(name={}, wavelen={}, original_res={:.1f}m)".format(
            self.name, self.wavelength, self.spatial_resolution
        )


class Mask(BandInfo):
    pass


class ElevationBand(BandInfo):
    pass


class MultiBand(BandInfo):
    """Contains a 3d object with multiple band of the same resolution e.g. HyperSpectralBands"""

    def __init__(self, name=None, alt_names=(), spatial_resolution=None, n_bands=None) -> None:
        super().__init__(name=name, alt_names=alt_names, spatial_resolution=spatial_resolution)
        self.n_bands = n_bands

    def expand_name(self):
        """The name of the band repated with the numbef or channels"""
        return [self.name] * self.n_bands


class HyperSpectralBands(MultiBand):
    def __init__(self, name=None, alt_names=(), spatial_resolution=None, n_bands=None, wavelength_range=None) -> None:
        super().__init__(name=name, alt_names=alt_names, spatial_resolution=spatial_resolution, n_bands=n_bands)
        self.wavelength_range = wavelength_range


class CloudProbability(Mask):
    def __init__(self, alt_names=(), spatial_resolution=None) -> None:
        super().__init__("Cloud Probability", alt_names=alt_names, spatial_resolution=spatial_resolution)


class SegmentationClasses(BandInfo, LabelType):
    def __init__(self, name, spatial_resolution, n_classes, class_names=None) -> None:
        super().__init__(name=name, spatial_resolution=spatial_resolution)
        self.n_classes = n_classes
        if class_names is not None:
            assert len(class_names) == n_classes, f"{len(class_names)} vs {n_classes}"
        self._class_names = class_names

    def assert_valid(self, value):
        assert isinstance(value, Band)
        assert value.band_info == self
        assert np.all(value.data >= 0)
        assert np.all(value.data < self.n_classes)

    @property
    def class_names(self):
        if hasattr(self, "_class_names"):
            return self._class_names
        else:
            return self.class_name  # for backward compatibility with saved pickles with a typo

    def __repr__(self) -> str:
        if self.class_names is not None:
            if self.n_classes > 3:
                names = ", ".join(self.class_names[:3]) + "..."
            else:
                names = ", ".join(self.class_names) + "."
        else:
            names = "missing class names"
        return f"{self.n_classes}-SegmentationClasses, {self.spatial_resolution}m resolution ({names})"


sentinel1_8_bands = [
    Sentinel1("01 - VH.Real"),
    Sentinel1("02 - VH.Imaginary"),
    Sentinel1("03 - VV.Real"),
    Sentinel1("04 - VV.Imaginary"),
    Sentinel1("05 - VH.LEE Filtered"),
    Sentinel1("06 - VV.LEE Filtered"),
    Sentinel1("07 - VH.LEE Filtered.Real"),
    Sentinel1("08 - VV.LEE Filtered.Imaginary"),
]


def make_rgb_bands(spatial_resolution):
    return [
        SpectralBand("Red", ("red",), spatial_resolution, 0.665),
        SpectralBand("Green", ("green",), spatial_resolution, 0.56),
        SpectralBand("Blue", ("blue",), spatial_resolution, 0.49),
    ]


sentinel2_13_bands = [
    Sentinel2("01 - Coastal aerosol", ("1", "01"), 60, 0.443),
    Sentinel2("02 - Blue", ("2", "02", "blue"), 10, 0.49),
    Sentinel2("03 - Green", ("3", "03", "green"), 10, 0.56),
    Sentinel2("04 - Red", ("4", "04", "red"), 10, 0.665),
    Sentinel2("05 - Vegetation Red Edge", ("5", "05"), 20, 0.705),
    Sentinel2("06 - Vegetation Red Edge", ("6", "06"), 20, 0.74),
    Sentinel2("07 - Vegetation Red Edge", ("7", "07"), 20, 0.783),
    Sentinel2("08 - NIR", ("8", "08", "NIR"), 20, 0.842),
    Sentinel2("08A - Vegetation Red Edge", ("8A", "08A"), 20, 0.865),
    Sentinel2("09 - Water vapour", ("9", "09"), 60, 0.945),
    Sentinel2("10 - SWIR - Cirrus", ("10",), 60, 1.375),
    Sentinel2("11 - SWIR", ("11",), 20, 1.61),
    Sentinel2("12 - SWIR", ("12",), 20, 2.19),
]

landsat8_9_bands = [
    Landsat8("01 - Coastal aerosol", ("1", "01", "B1"), 30, 0.443),
    Landsat8("02 - Blue", ("2", "02", "B2", "blue"), 15, 0.482),
    Landsat8("03 - Green", ("3", "03", "B3", "green"), 15, 0.5614),
    Landsat8("04 - Red", ("4", "04", "B4", "red"), 15, 0.6546),
    Landsat8("05 - NIR", ("5", "05", "B5", "nir"), 30, 0.8647),
    Landsat8("06 - SWIR1", ("6", "06", "B6", "swir1"), 30, 1.6089),
    Landsat8("07 - SWIR2", ("7", "07", "B7", "swir2"), 30, 2.2007),
    Landsat8("09 - Cirrus", ("9", "09" "B9", "cirrus"), 30, 1.370),
    Landsat8("10 - Tirs1", ("10", "B10", "tirs1"), 100, 10.9),
]


class Band:
    """Group Band information and provide function for saving to geotiff"""

    def __init__(
        self,
        data: np.ndarray,
        band_info: BandInfo,
        spatial_resolution: float,
        date: Union[datetime.datetime, datetime.date] = None,
        date_id=None,
        transform=None,
        crs=None,
        meta_info=None,
        convert_to_int16: bool = True,
    ) -> None:
        """
        Args:
            data: 2d or 3d array of data containing the pixels of the band. shape=(height, width) or shape=(height, width, bands)
            band_info: Object of type Band_Info containing the band name, wavelength, spatial_resolution original spatial resolution.
            spatial_resolution: current Spatial resolution of the pixels in meters. Note: Band.band_info.spatial_resolution  contains
                the original spatial resolution of the sensor. If data is a resampled version of the original data, Band.spatial_resolution
                must contain the new spatial resolution.
            date: The data this data was acquired
            date_id: used for odering and group the dates when dataset contains time series.
            transform: georeferncing transformation as provided by rasterio. See rasterio.transform.from_bounds for example.
            crs: coordinate refenence system for the transformation.
            meta_info: A dict of any information that might be useful.
            convert_to_int16: By default, data will be converted to int16 when saved to_geotiff. ValueError will be raised if conversion is
                not possible. Set this flag to False to bypass this mechanism.
        """
        self.data = data
        self.band_info = band_info
        self.spatial_resolution = spatial_resolution
        self.date = date
        self.date_id = date if date_id is None else date_id
        self.transform = transform
        self.crs = crs
        self.meta_info = meta_info
        self.convert_to_int16 = convert_to_int16

    def __repr__(self):
        if isinstance(self.data, np.ndarray):
            shape = self.data.shape
        else:
            shape = "unknown"
        return f"Band(info={self.band_info}, shape={shape}, resampled_resolution={self.spatial_resolution}m, date={self.date}, data={self.date})"

    def get_descriptor(self):
        descriptor = self.band_info.name
        if self.date is not None:
            descriptor += f"_{_format_date(self.date)}"
        return descriptor

    def write_to_geotiff(self, directory):
        """
        Write an image from an array to a geotiff file with its label.

        We compress with zstd, a lossless compression which gains a factor of ~2 in compression.
        Write speed can be 4x-5x slower and read speed ~2x slower.
        Interesting benchmark can be found here
        https://kokoalberti.com/articles/geotiff-compression-optimization-guide/

        Arguments:
            directory: Destination path to save the file.

        Raises:
            ValueError: when values of image are not in range (-32768, 32767)
        """
        data = self.data
        assert type(data) == np.ndarray, f"got type {type(data)}."

        if data.ndim == 2:
            data = np.expand_dims(data, 2)

        # if data.ndim == 3 and data.shape[2] == 1:
        #     if not isinstance(self.band_info, MultiBand):
        #         data = np.squeeze(data, axis=2)
        #         warn("data has a 3rd dimension of size 1. Squeezing it out and continuing.")

        if self.convert_to_int16:

            if np.min(data) < -32768 or np.max(data) > 32767:
                raise ValueError("Data out of range. Will not convert to int16.")

            if np.sum(np.logical_and(data > 1e-6, data <= 0.5)) > 0:
                raise ValueError(
                    "Float value between 1e-6 and 0.5 would be converted to 0 when casting to int16, which is the nodata value."
                )

            data = np.round(data).astype(np.int16)

        elif data.dtype == np.float64:
            data = data.astype(np.float32)  # see https://github.com/rasterio/rasterio/issues/2384

        file_path = Path(directory, f"{self.get_descriptor()}.tif")
        with rasterio.open(
            file_path,
            "w",
            driver="GTiff",
            height=data.shape[0],
            width=data.shape[1],
            count=data.shape[2],
            dtype=data.dtype,
            crs=self.crs,
            compress="zstd",
            predictor=2,
            transform=self.transform,
        ) as dst:

            tags = dict(
                date=self.date,
                date_id=self.date_id,
                spatial_resolution=self.spatial_resolution,
                band_info=self.band_info,
                meta_info=self.meta_info,
            )
            dst.update_tags(data=str(pickle.dumps(tags)))

            dst.nodata = 0  # we use 0 as the nodata value.

            dst.write(np.moveaxis(data, 2, 0))

            if data.shape[2] == 1:
                dst.set_band_description(1, self.band_info.name)
            else:
                for i in range(data.shape[2]):
                    dst.set_band_description(i + 1, f"{i:03d}_{self.band_info.name}")

        return file_path


def load_band_tif(file_path):
    with rasterio.open(file_path) as src:
        tags = pickle.loads(ast.literal_eval(src.tags()["data"]))
        data = src.read()
        if data.ndim == 3:
            data = np.moveaxis(data, 0, 2)

        band_info = tags["band_info"]
        if not isinstance(band_info, MultiBand) and data.ndim == 3:
            assert data.shape[2] == 1, f"Got shape: {data.shape}."
            data = np.squeeze(data, axis=2)
        band = Band(data=data, transform=src.transform, crs=src.crs, **tags)

    return band


def _make_map(elements):
    elements = list(elements)
    elements.sort()
    element_map = {element: i for i, element in enumerate(elements)}
    return element_map, elements


def _map_bands(band_info_set):
    band_info_list = list(band_info_set)
    # band_info_list.sort()

    band_name_map = {}
    for band_idx, band_info in enumerate(band_info_list):
        band_name_map[band_info.name] = band_idx
        for alt_name in band_info.alt_names:
            band_name_map[alt_name] = band_idx

    return band_name_map, band_info_list


# TODO need to make sure that band order is consistant through the dataset
class Sample(object):
    def __init__(self, bands: List[Band], label, sample_name: str) -> None:
        super().__init__()
        self.bands = bands
        self.label = label
        self.sample_name = sample_name
        self._build_index()

    def __repr__(self):
        np.set_printoptions(threshold=5)
        return f"Sample:(name={self.sample_name}, bands=\n{self.bands}\n)"

    def _build_index(self):

        dates = set()
        band_info_set = OrderedDict()  # using it as an ordered set
        bands = self.bands

        for band in bands:
            dates.add(band.date)
            band_info_set[band.band_info] = None

        self.date_map, self.dates = _make_map(dates)
        self.band_name_map, self.band_info_list = _map_bands(band_info_set.keys())
        self.band_names = [band_info.name for band_info in self.band_info_list]

        self.band_array = np.empty((len(self.dates), len(self.band_info_list)), dtype=object)

        for band in bands:
            band_idx = self.band_name_map[band.band_info.name]
            date_idx = self.date_map[band.date]
            self.band_array[date_idx, band_idx] = band

    def get_band_info(self, band_name):
        return self.band_info_list[self.band_name_map[band_name]]

    def is_time_series(self):
        return len(self.dates) > 1

    def pack_to_4d(
        self,
        dates=None,
        band_names: Tuple[str] = None,
        resample: bool = False,
        fill_value: float = None,
        resample_order: int = 3,
    ) -> Tuple[np.ndarray, List[datetime.date], List[str]]:
        """Pack all bands into an 4d array of shape (n_dates, height, width, n_bands). If it contains MultiBands, the final
        dimension

        Args:
            dates: Selects a subset of dates. Defaults to None, which selects all dates.
            band_names: Selects a subset of bands with a list of string. Defaults to None, which selects all bands.
                Will search into band_info.name and band_info.alt_names. You cen use, e.g., ('red', 'green', 'blue').
            resample: will enable resampling bands to match the largest shape. Defaults to False and raises an error
                if bands are not all the same shape. Resampling is performed using scipy.ndimage.zoom with order `resample_order`
            fill_value: Fills missing bands with this value. Defaults to None, which will raise an error for missing bands.
                The type or np.dtype of fill_value may influence the numerical precision of the returned array. See numpy.array's documentation.
            resample_order: passed to scipy.ndimage.zoom when resampling.

        Returns:
            array: 4d array of (n_dates, height, width, n_bands) containing the packed data.
            dates: selected dates
            band_names: selected bands
        """
        band_array, dates, band_names = self.get_band_array(dates, band_names)
        shape = _largest_shape(band_array)
        data_grid = []
        for i in range(band_array.shape[0]):
            data_list = []
            for j in range(band_array.shape[1]):
                band = band_array[i, j]

                if band is None:
                    if fill_value is not None:
                        # TODO doesn't work yet with MultiBand will raise an error when concatenating
                        data_list.append(np.zeros(shape, dtype=np.int16) + fill_value)
                    else:
                        raise ValueError(f"Missing band {band_names[j]} for date {dates[i]:s}, but fill_vlaue is None.")
                else:
                    data = band.data
                    if data.ndim == 2:
                        data = np.expand_dims(data, 2)
                    if data.shape[:2] != shape:
                        if resample:
                            zoom_factor = np.concatenate((np.array(shape) / np.array(data.shape[:2]), [1]))
                            assert zoom_factor[0] == zoom_factor[1]
                            data_list.append(zoom(data, zoom=zoom_factor, order=resample_order))
                        else:
                            raise ValueError(
                                f"Band {band_names[j]} has shape {data.shape:s}, max shape is {shape:s}, but resample is set to False."
                            )
                    else:
                        data_list.append(data)
            data_grid.append(np.concatenate(data_list, axis=2))

        nand_names_ = []
        for name in band_names:
            nand_names_.extend(self.get_band_info(name).expand_name())

        array = np.array(data_grid)
        return array, dates, nand_names_

    def get_band_array(self, dates=None, band_names=None):
        band_array = self.band_array

        if band_names is not None:
            band_indexes = [self.band_name_map[band_name] for band_name in band_names]
            band_array = band_array[:, band_indexes]
        else:
            band_names = self.band_names

        if dates is not None:
            date_indexes = [self.date_map[date] for date in dates]
            band_array = band_array[date_indexes, :]
        else:
            dates = self.dates

        return band_array, dates, band_names

    def pack_to_3d(self, band_names=None, resample=False, fill_value=None, resample_order=3):
        data_4d, _, band_names = self.pack_to_4d(
            band_names=band_names, resample=resample, fill_value=fill_value, resample_order=resample_order
        )
        assert data_4d.shape[0] == 1
        return data_4d[0], band_names

    def write(self, dataset_dir, format="hdf5"):
        writer = dict(hdf5=write_sample_hdf5, tif=write_sample_tif)[format]
        return writer(sample=self, dataset_dir=dataset_dir)


def write_sample_tif(sample, dataset_dir):

    dst_dir = pathlib.Path(dataset_dir, sample.sample_name)
    dst_dir.mkdir(exist_ok=True, parents=True)

    file_set = set()

    # the band index ensure to keep band order and loading by band name.
    band_index = OrderedDict()  # TODO maybe replace this band_index with a structure similar to band array.
    for i, band in enumerate(sample.bands):
        file = band.write_to_geotiff(dst_dir)
        band_name = band.band_info.name
        if band_name not in band_index:
            band_index[band_name] = [file.name]
        else:
            band_index[band_name].append(file.name)
        file_set.add(file)

    if len(file_set) != len(sample.bands):
        raise ValueError("Duplicate band description in bands. Perhaps date is missing?")

    with open(Path(dst_dir, "band_index.json"), "w") as fd:
        json.dump(tuple(band_index.items()), fd)

    if sample.label is not None:
        if isinstance(sample.label, Band):
            if not isinstance(sample.label.band_info, LabelType):
                raise ValueError("The label is of type Band, but its band_info is not instance of Label.")
            sample.label.write_to_geotiff(dst_dir)
        else:
            with open(Path(dst_dir, "label.json"), "w") as fd:
                json.dump(sample.label, fd)
    return dst_dir


def write_sample_hdf5(sample: Sample, dataset_dir):
    sample_path = Path(dataset_dir) / f"{sample.sample_name}.hdf5"

    with h5py.File(sample_path, "w") as fp:
        bands = sample.bands

        attr_dict = {}
        bands_order = []

        if sample.label is not None:
            if isinstance(sample.label, Band):
                if not isinstance(sample.label.band_info, LabelType):
                    raise ValueError("The label is of type Band, but its band_info is not instance of Label.")
                assert sample.label.band_info.name == "label"
                bands.append(sample.label)
            else:
                attr_dict["label"] = sample.label

        for band in bands:
            band_descriptor = band.get_descriptor()
            fp.create_dataset(name=band_descriptor, data=band.data)
            attrs = dict(
                date=band.date,
                date_id=band.date_id,
                spatial_resolution=band.spatial_resolution,
                band_info=band.band_info,
                meta_info=band.meta_info,
            )
            bands_order.append(band_descriptor)
            attr_dict[band_descriptor] = attrs

            # h5_band.attrs["pickle"] = str(pickle.dumps(attrs))
        attr_dict["bands_order"] = bands_order
        fp.attrs["pickle"] = str(pickle.dumps(attr_dict))  # seems to be faster to do it in a single one pickle
    return sample_path


def load_sample_hdf5(sample_path: Path, band_names=None, label_only=False):
    with h5py.File(sample_path, "r") as fp:

        attr_dict = pickle.loads(ast.literal_eval(fp.attrs["pickle"]))
        band_names = attr_dict.get("bands_order", fp.keys())
        bands = []
<<<<<<< HEAD

        # check if label is present in hdf5 file and retrieve it, or get it from attr_dict
        if "label" in fp.keys():
            label = fp["label"]
            label = Band(data=np.array(label), **attr_dict["label"])
        else:
            label = attr_dict.get("label", None)

        if label_only:
            return Sample(bands=bands, label=label, sample_name=sample_path.stem)
        else:
            for band_name in band_names:

                h5_band = fp[band_name]
=======
        label = None
        for band_name in band_names:

            if label_only and band_name != "label":
                continue

            h5_band = fp[band_name]
            # attrs = pickle.loads(ast.literal_eval(data.attrs["pickle"]))

            band = Band(data=np.array(h5_band), **attr_dict[band_name])
            if band_name == "label":
                label = band
            else:
                bands.append(band)
>>>>>>> efeff4f5

                band = Band(data=np.array(h5_band), **attr_dict[band_name])

                bands.append(band)

            return Sample(bands=bands, label=label, sample_name=sample_path.stem)


def write_sample_npz(sample: Sample, dataset_dir):
    sample_path = Path(dataset_dir) / f"{sample.sample_name}.npz"

    bands = sample.bands
    band_dict = {}
    attr_dict = {}
    bands_order = []

    if sample.label is not None:
        if isinstance(sample.label, Band):
            if not isinstance(sample.label.band_info, LabelType):
                raise ValueError("The label is of type Band, but its band_info is not instance of Label.")
            assert sample.label.band_info.name == "label"
            bands.append(sample.label)
        else:
            attr_dict["label"] = sample.label

    for band in bands:
        band_descriptor = band.get_descriptor()
        band_dict[band_descriptor] = band.data
        attrs = dict(
            date=band.date,
            date_id=band.date_id,
            spatial_resolution=band.spatial_resolution,
            band_info=band.band_info,
            meta_info=band.meta_info,
        )
        bands_order.append(band_descriptor)
        attr_dict[band_descriptor] = attrs

        # h5_band.attrs["pickle"] = str(pickle.dumps(attrs))
    attr_dict["bands_order"] = bands_order
    band_dict["pickle"] = str(pickle.dumps(attr_dict))  # seems to be faster to do it in a single one pickle
    # band_dict["attr"] = attr_dict
    np.savez(sample_path, **band_dict)
    return sample_path


def load_sample_npz(sample_path: Path, band_names=None, label_only=False):
    band_dict = np.load(sample_path, allow_pickle=True)
    attr_dict = pickle.loads(ast.literal_eval(str(band_dict["pickle"])))
    # attr_dict = band_dict["attr"]

    band_names = attr_dict["bands_order"]
    bands = []
    label = None
    for band_name in band_names:

        if label_only and band_name != "label":
            continue

        band = Band(data=band_dict[band_name], **attr_dict[band_name])
        if band_name == "label":
            label = band
        else:
            bands.append(band)

    if label is None:
        label = attr_dict.get("label", None)

    return Sample(bands=bands, label=label, sample_name=sample_path.stem)


def load_sample_tif(sample_dir, band_names=None):
    sample_dir = Path(sample_dir)
    band_list = []
    with open(Path(sample_dir, "band_index.json"), "r") as fd:
        band_index = OrderedDict(json.load(fd))

    if band_names is None:
        band_names = band_index.keys()

    for band_name in band_names:
        for file_name in band_index[band_name]:
            band_list.append(load_band_tif(Path(sample_dir, file_name)))

    label_file = Path(sample_dir, "label.json")
    label_file_tif = Path(sample_dir, "label.tif")
    if label_file.exists():
        with open(label_file, "r") as fd:
            label = json.load(fd)
    elif label_file_tif.exists():
        label = load_band_tif(label_file_tif)
    return Sample(band_list, label, sample_name=sample_dir.name)


def load_sample(sample_path: Path, band_names=None, format=None):
    loader = dict(tif=load_sample_tif, hdf5=load_sample_hdf5)[format]
    return loader(sample_path, band_names=band_names)


def _largest_shape(band_array):
    """Extract the largest shape and the dtype from an array of bands.
    Assertion error is raised if there is more than one type."""
    shape = [0, 0]
    for band in band_array.flat:
        if band is None:
            continue
        shape[0] = max(shape[0], band.data.shape[0])
        shape[1] = max(shape[1], band.data.shape[1])

    return tuple(shape)


class Partition:
    """Contains a dict mapping 'train', 'valid' 'test' to lists of `sample_name`s."""

    @staticmethod
    def check_split_name(split_name):
        if split_name not in ("train", "valid", "test"):
            raise ValueError(f"split_name must be one of 'train', 'valid', 'test'. Got {split_name}.")

    def __init__(self, partition_dict=None) -> None:
        """If `partition_dict` is None, it will initialize to a dict of empty lists."""
        if partition_dict is None:
            self.partition_dict = {"train": [], "valid": [], "test": []}
        else:
            for key in partition_dict.keys():
                Partition.check_split_name(key)
            self.partition_dict = partition_dict

    def add(self, split_name, sample_name):
        Partition.check_split_name(split_name)
        self.partition_dict[split_name].append(sample_name)

    def save(self, directory, partition_name, as_default=False):
        """
        If as_default is True, create symlink named default_partition.json -> {partition_name}_partition.json
        This will be loaded as the default partition by class Dataset
        """
        file_path = Path(directory, partition_name + "_partition.json")
        with open(file_path, "w") as fd:
            json.dump(self.partition_dict, fd, indent=2)
        if as_default:
            os.symlink(f"{directory}/{partition_name}_partition.json", f"{directory}/default_partition.json")


class GeneratorWithLength(object):
    """A generator containing its length. Useful for e.g., tqdm."""

    def __init__(self, generator, length):
        self.generator = generator
        self.length = length

    def __len__(self):
        return self.length

    def __iter__(self):
        return self.generator


class Dataset:
    def __init__(
        self,
        dataset_dir,
        band_names: Sequence[
            str,
        ],
        split=None,
        partition_name="default",
        transform=None,
        format="hdf5",
    ) -> None:
        """
        Load CCB dataset.
        CCB datasets can have different split partitions (e.g. for few-shot learning).
        The default partition is
        Partition

        Args:
            dataset_dir: the path containing the samples of the dataset.
            split: Specify split to use or None for all
            partition_name: Each dataset can have more than 1 partitions. Use this field to specify the active_partition.
<<<<<<< HEAD
            transform: dataset transforms
            band_names: Sequence of band names to select
            format: 'hdf5' or 'tif'
=======
            format: 'hdfs' or 'tif'
>>>>>>> efeff4f5
        """
        self.dataset_dir = Path(dataset_dir)
        self.split = split
        self.format = format
        self.transform = transform
        self._load_partitions(partition_name)
        assert split is None or split in self.list_splits(), "Invalid split {}".format(split)
        assert format in ["hdf5", "tif"], f"Invalid file format {format}"
        # define alt names that map alt band names to full band names
        self.alt_band_names = self.alt_to_full_names(band_names)
        # cast user band names to full band names so no need to check for alt names
        self.band_names = [self.alt_band_names[name] for name in band_names]

    def alt_to_full_names(self, band_names) -> Dict[str, str]:
        """Define a dictionary mapping from all alt band names to full band names and check validity.

        Args:
            band_names: band names for which to collect alt names

        Returns:
            dictionary mapping all possible band names to full band name
        """
        bands_info = self.task_specs.bands_info
        alt_band_names = {}
        for user_band_name in band_names:
            matched_band_name = None
            for band_info in bands_info:
                possible_names = band_info.alt_names + (band_info.name,)
                if user_band_name in possible_names:
                    matched_band_name = band_info.name
                    for name in possible_names:
                        alt_band_names[name] = band_info.name

            if matched_band_name is None:
                raise ValueError(
                    f"The band {user_band_name} you specified does not exist in dataset bands {bands_info}."
                )

        return alt_band_names

    #### Loading paths
    def _load_partitions(self, active_partition_name) -> None:
        """
        Scan directory for partition files
        """
        self._partition_path_dict = {}
        for p in self.dataset_dir.glob("*_partition.json"):
            partition_name = p.name.split("_partition.json")[0]
            self._partition_path_dict[partition_name] = p

        self.set_partition(active_partition_name)
        self._sample_name_list = []
        for sample_names in self.active_partition.partition_dict.values():
            self._sample_name_list.extend(sample_names)

        # self._sample_name_list = []
        # for p in self.dataset_dir.glob("*"):  # self.dataset_dir.iterdir():
        #     if p.name.endswith("_partition.json"):
        #         partition_name = p.name.split("_partition.json")[0]
        #         self._partition_path_dict[partition_name] = p
        #     elif p.name == "task_specs.pkl":
        #         self._task_specs_path = p
        #     elif p.is_dir():
        #         self._sample_name_list.append(p.name)

    ### Task specifications
    @cached_property
    def task_specs(self):
        with open(self.dataset_dir / "task_specs.pkl", "rb") as fd:
            task_specs = pickle.load(fd)

        # banchmark name should follow parent dir
        task_specs.benchmark_name = self.dataset_dir.parent.name
        return task_specs

    #### Splits ####

    def set_split(self, split):
        assert split is None or split in self.list_splits()
        self.split = split

    def list_splits(self):
        """
        List splits for active partition
        """
        return list(self.active_partition.partition_dict.keys())

    #### Partitions ####

    def set_partition(self, partition_name="default"):
        """
        Select active partition by name
        """

        if partition_name not in self._partition_path_dict:
            raise ValueError(
                f"Unknown partition {partition_name}. Maybe the dataset is missing a default_partition.json?"
            )
        self.active_partition_name = partition_name
        self.active_partition = self.load_partition(partition_name)

    def list_partitions(self):
        return list(self._partition_path_dict.keys())

    @lru_cache(maxsize=3)
    def load_partition(self, partition_name="default") -> Partition:
        """
        Load and return partition content from json file
        """
        with open(self._partition_path_dict[partition_name], "r") as fd:
            return Partition(json.load(fd))

    def _load_partition(self, partition_name):
        """
        Maybe this logic can be improved???

        Current:
        -> If "default" partition does not exist, load original parition, and if that one does not exist, load any
        -> If "default" partition exists, then load partition_name.

        Proposed:
        -> Load partition_name. If it doesn't exist, raise Exception.
        -> Always provide a default_partition.json (job of converter)
        -> Don't consider original_partition.json to be a special case
        -> Use "default" as default parameter for partition_name in __init__
        """
        if len(self._partition_path_dict) == 0:
            warn(f"No partition found for dataset {self.dataset_dir.name}.")
            return

        if "default" not in self._partition_path_dict:
            partition_name = None
            if "original" in self._partition_path_dict:
                partition_name = "original"
            else:
                partition_name = self._partition_path_dict.keys()[0]  # take any partition??

            self._partition_path_dict["default"] = self._partition_path_dict[partition_name]
            warn(f"No default partition found for dataset {self.dataset_dir.name}. Using {partition_name} as default.")

        self.set_partition(partition_name)

    @cached_property
    def band_stats(self):
        with open(self.dataset_dir / "band_stats.json", "r") as fd:
            all_band_stats_dict = json.load(fd)
        band_stats = {}
        for band_name, stats_dict in all_band_stats_dict.items():
            band_stats[band_name] = Stats(**stats_dict)
        return band_stats

    def rgb_stats(self):
        try:
            blue = self.band_stats["02 - Blue"]
            green = self.band_stats["03 - Green"]
            red = self.band_stats["04 - Red"]
        except KeyError:
            blue = self.band_stats["Blue"]
            green = self.band_stats["Green"]
            red = self.band_stats["Red"]
        return (red.mean, green.mean, blue.mean), (red.std, green.std, blue.std)

    def normalization_stats(
        self,
    ) -> Tuple[Tuple[float, ...]]:
        """Retrieve band mean and std statistics for image normalization for dataset bands."""
        means = []
        stds = []
        for band_name in self.band_names:
            band_stat = self.band_stats[band_name]
            means.append(band_stat.mean)
            stds.append(band_stat.std)

        return tuple(means), tuple(stds)

    #### Common accessors and iterators ####

    def __getitem__(self, idx):
        """
        Return item idx from active split, from active partition
        """
        if self.split is None:
            sample_name_list = self._sample_name_list
        else:
            sample_name_list = self.active_partition.partition_dict[self.split]
        sample_name = sample_name_list[idx]
        if self.format == "hdf5":
            sample_name += ".hdf5"
        sample = load_sample(Path(self.dataset_dir, sample_name), band_names=self.band_names, format=self.format)
        if self.transform is not None:
            return self.transform(sample)
        else:
            return sample

    def __len__(self):
        """
        Return length of active split, from active partition
        """
        if self.split is None:
            sample_name_list = self._sample_name_list
        else:
            sample_name_list = self.active_partition.partition_dict[self.split]
        return len(sample_name_list)

    def _iter_dataset(self, max_count=None):
        indexes = np.random.choice(len(self), size=max_count, replace=False)
        for idx in indexes:
            yield self[idx]
        # if self.split is None:
        #     sample_name_list = self._sample_name_list
        # else:
        #     sample_name_list = self.active_partition.partition_dict[self.split]
        # sample_names = np.random.choice(sample_name_list, size=max_count, replace=False)
        # for sample_name in sample_names:
        #     yield load_sample(Path(self.dataset_dir, sample_name))

    def iter_dataset(self, max_count=None):
        n = len(self)
        if max_count is None:
            max_count = n
        else:
            max_count = min(n, max_count)

        return GeneratorWithLength(self._iter_dataset(max_count=max_count), max_count)

    #### len and printing utils ####
    def get_available_stats_str(self):
        """
        String for visualizing which stats are available
        (used for __repr__ and __str__)
        """
        which_stats = []
        for partition in self.stats:
            if partition == "all":
                which_stats.append("all")
            else:
                for split in self.stats[partition]:
                    which_stats.append(f"{partition}:{split}")
        if which_stats:
            return "|".join(which_stats)
        else:
            return "<N/A>"

    def __repr__(self):
        return f"Dataset(dataset_dir={ self.dataset_dir}, split={self.split}, active_partition={self.active_partition_name}, n_samples={len(self)})"


class Stats:
    def __init__(
        self,
        min,
        max,
        mean,
        std,
        median,
        percentile_0_1,
        percentile_1,
        percentile_5,
        percentile_95,
        percentile_99,
        percentile_99_9,
    ) -> None:
        # Convert all to float to avoid serialization issues with int16
        self.min = float(min)
        self.max = float(max)
        self.mean = float(mean)
        self.std = float(std)
        self.median = float(median)
        self.percentile_0_1 = float(percentile_0_1)
        self.percentile_1 = float(percentile_1)
        self.percentile_5 = float(percentile_5)
        self.percentile_95 = float(percentile_95)
        self.percentile_99 = float(percentile_99)
        self.percentile_99_9 = float(percentile_99_9)

    def to_dict(self):
        return self.__dict__


def compute_stats(values):
    q_0_1, q_1, q_5, median, q_95, q_99, q_99_9 = np.percentile(values, q=[0.1, 1, 5, 50, 95, 99, 99.9])
    stats = Stats(
        min=np.min(values),
        max=np.max(values),
        mean=np.mean(values),
        std=np.std(values),
        median=median,
        percentile_0_1=q_0_1,
        percentile_1=q_1,
        percentile_5=q_5,
        percentile_95=q_95,
        percentile_99=q_99,
        percentile_99_9=q_99_9,
    )
    return stats


def compute_dataset_statistics(dataset, n_value_per_image=1000, n_samples=None):

    accumulator = defaultdict(list)
    if n_samples is not None and n_samples < len(dataset):
        indices = np.random.choice(len(dataset), n_samples, replace=False)
    else:
        indices = list(range(len(dataset)))

    for i in tqdm(indices, desc="Extracting Statistics"):
        sample = dataset[i]

        for band in sample.bands:
            if n_value_per_image is None:
                accumulator[band.band_info.name].append(band.data.flatten())
            else:
                accumulator[band.band_info.name].append(
                    np.random.choice(band.data.flat, size=n_value_per_image, replace=False)
                )

        if isinstance(sample.label, Band):
            if n_value_per_image is None:
                accumulator["label"].append(sample.label.data.flatten())
            else:
                accumulator["label"].append(
                    np.random.choice(sample.label.data.flat, size=n_value_per_image, replace=False)
                )
        elif isinstance(sample.label, (list, tuple)):
            for obj in sample.label:
                if isinstance(obj, dict):
                    for key, val in obj.items():
                        accumulator[f"label_{key}"].append(val)
        else:
            accumulator["label"].append(sample.label)

    band_values = {}
    band_stats = {}
    for name, values in accumulator.items():
        values = np.hstack(values)
        band_values[name] = values
        band_stats[name] = compute_stats(values)

    return band_values, band_stats


def _format_date(date: Union[datetime.date, datetime.datetime]):
    if isinstance(date, datetime.date):
        return date.strftime("%Y-%m-%d")
    elif isinstance(date, datetime.datetime):
        return date.strftime("%Y-%m-%d_%H-%M-%S-%Z")
    elif date is None:
        return "NoDate"
    else:
        raise ValueError(f"Unknown date of type: {type(date)}.")


def _date_from_str(date_str):
    if date_str == "NoDate":
        return None
    elif len(date_str) <= 12:
        return datetime.datetime.strptime(date_str, "%Y-%m-%d").date()
    else:
        return datetime.datetime.strptime(date_str, "%Y-%m-%d_%H-%M-%S-%Z")


def check_dataset_integrity(dataset: Dataset, max_count=None, samples: List[Sample] = None, assert_dense=True):
    """Verify the intergrity, coherence and consistancy of a list of a dataset."""

    for partition_name in dataset._partition_path_dict.keys():
        print(f"check integrity of {partition_name}")
        partition = dataset.load_partition(partition_name)
        check_partition_integrity(partition, partition_name)

    task_specs = dataset.task_specs
    if samples is None:
        samples = dataset.iter_dataset(max_count=max_count)

    for sample in samples:
        assert len(task_specs.bands_info) == len(sample.band_info_list)
        # assert task_specs.n_time_steps == len(sample.dates), f"{task_specs.n_time_steps} vs {len(sample.dates)}"  # forestnet couldn't pass this test.

        for task_band_info, sample_band_info in zip(task_specs.bands_info, sample.band_info_list):
            assert task_band_info == sample_band_info

        shapes = []
        for band in sample.bands:
            band.band_info.assert_valid(band)
            shapes.append(band.data.shape[:2])
        max_shape = np.array(shapes).max(axis=0)
        assert np.all(max_shape == task_specs.patch_size), f"{max_shape} vs {task_specs.patch_size}"

        assert isinstance(task_specs.label_type, LabelType)
        task_specs.label_type.assert_valid(sample.label)

        if assert_dense:
            assert np.all(sample.band_array is not None)


def check_partition_integrity(partition: Partition, partition_name: str):
    all_names = []
    for split, names in partition.partition_dict.items():
        if len(names) == 0:
            warn(f"{split} of {partition_name} is empty.")
        assert len(set(names)) == len(names), f"Non unique names in split {split}."
        all_names.extend(names)

    assert len(set(all_names)) == len(all_names), "Overlap between the different subsets."<|MERGE_RESOLUTION|>--- conflicted
+++ resolved
@@ -599,7 +599,6 @@
         attr_dict = pickle.loads(ast.literal_eval(fp.attrs["pickle"]))
         band_names = attr_dict.get("bands_order", fp.keys())
         bands = []
-<<<<<<< HEAD
 
         # check if label is present in hdf5 file and retrieve it, or get it from attr_dict
         if "label" in fp.keys():
@@ -614,22 +613,6 @@
             for band_name in band_names:
 
                 h5_band = fp[band_name]
-=======
-        label = None
-        for band_name in band_names:
-
-            if label_only and band_name != "label":
-                continue
-
-            h5_band = fp[band_name]
-            # attrs = pickle.loads(ast.literal_eval(data.attrs["pickle"]))
-
-            band = Band(data=np.array(h5_band), **attr_dict[band_name])
-            if band_name == "label":
-                label = band
-            else:
-                bands.append(band)
->>>>>>> efeff4f5
 
                 band = Band(data=np.array(h5_band), **attr_dict[band_name])
 
@@ -809,15 +792,11 @@
 
         Args:
             dataset_dir: the path containing the samples of the dataset.
+            band_names: Sequence of band names to select
             split: Specify split to use or None for all
             partition_name: Each dataset can have more than 1 partitions. Use this field to specify the active_partition.
-<<<<<<< HEAD
             transform: dataset transforms
-            band_names: Sequence of band names to select
             format: 'hdf5' or 'tif'
-=======
-            format: 'hdfs' or 'tif'
->>>>>>> efeff4f5
         """
         self.dataset_dir = Path(dataset_dir)
         self.split = split
