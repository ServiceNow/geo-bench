--- conflicted
+++ resolved
@@ -5,12 +5,9 @@
 from ccb.io.label import Classification
 
 from ccb.io.dataset import Dataset, BandInfo, CCB_DIR
-<<<<<<< HEAD
-=======
 from typing import Generator
 import json
 import numpy as np
->>>>>>> efeff4f5
 
 
 class TaskSpecifications:
