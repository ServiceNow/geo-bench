--- conflicted
+++ resolved
@@ -87,11 +87,7 @@
             NUM_SEEDS = 3
 
             # not sure yet how to best handle this, does not make sense via model generator
-<<<<<<< HEAD
-            best_param_path = "/mnt/data/experiments/nils/best_hparams_found_05-22_v04_partition.json"
-=======
             best_param_path = "/mnt/data/experiments/nils/best_hparams_found.json"
->>>>>>> 4e3adcaa
 
             # use wandb sweep for hyperparameter search
             with open(best_param_path, "r") as f:
