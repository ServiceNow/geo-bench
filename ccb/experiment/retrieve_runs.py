"""Retrieve runs from experiment directory for analysis."""

import glob
import os
import pickle
from email.quoprimime import unquote
from pathlib import Path
from typing import Dict, List

import numpy as np
import pandas as pd
from pandas.errors import EmptyDataError
from ruamel.yaml import YAML
from tqdm import tqdm

from ccb.experiment import parse_results


def retrieve_runs(experiment_dir, use_cached_csv=False, is_sweep=True, max_num_exp=12):
    """Compute results for a sweep.

    Args:
        experiment_dir: diretory where all sweeps are stored
        use_cached_csv: cached csv
        exp_type: 'sweep', 'seeds'

    Returns:
        df with sweep summaries per individual run
    """
    csv_path = Path(experiment_dir) / "cached_results.csv"
    if use_cached_csv and csv_path.exists():
        return pd.read_csv(csv_path)

    if is_sweep:
        run_dirs = glob.glob(os.path.join(experiment_dir, "**", "**", "csv_logs", "**", "config.yaml"))
    else:
        run_dirs = glob.glob(os.path.join(experiment_dir, "**", "**", "**", "csv_logs", "**", "config.yaml"))
    #     run_dirs = glob.glob(os.path.join(experiment_dir, "**", "**", "**", "config.yaml"))

    # import shutil

    # for config_path in run_dirs:
    #     try:
    #         shutil.copy(config_path, Path(config_path).parent / "csv_logs" / "version_0")
    #     except:
    #         continue

    # import pdb

    # pdb.set_trace()

    csv_run_dirs = [Path(path).parent for path in run_dirs]

    info_list = []
    for log_dir in tqdm(csv_run_dirs):
        # for log_dir in csv_run_dirs:

        exp_result = parse_results.ExpResult(log_dir)
        exp_info = exp_result.get_combined_info()
        if exp_info is None:
            continue

        info_list.append(exp_info)

    info_df = pd.DataFrame(info_list)

    info_df["date"] = (
        info_df["exp_dir"].str.split("_", expand=True)[8] + "_" + info_df["exp_dir"].str.split("_", expand=True)[9]
    )

    info_df.sort_values(by=["model", "dataset", "date"], inplace=True, ascending=False)

    if max_num_exp is not None:
        info_df = info_df.groupby(["model", "dataset", "partition_name"]).head(max_num_exp)
    # rename moco
    info_df["model"] = info_df["model"].str.replace("ssl_moco_resnet18", "moco_resnet18")
    info_df["model"] = info_df["model"].str.replace("ssl_moco_resnet50", "moco_resnet50")

    info_df.to_csv(csv_path)

    return info_df


<<<<<<< HEAD
def retrieve_runs_old(experiment_dir, use_cached_csv=False, exp_type="sweep", max_num_exp=12):
    """Compute results for a sweep.

    Args:
        experiment_dir: diretory where all sweeps are stored
        use_cached_csv: cached csv
        exp_type: 'sweep', 'seeds'

    Returns:
        df with sweep summaries per individual run
    """
    csv_path = Path(experiment_dir) / "cached_results.csv"
    if use_cached_csv and csv_path.exists():
        return pd.read_csv(csv_path)

    if exp_type == "sweep":
        run_dirs = glob.glob(os.path.join(experiment_dir, "**", "**", "csv_logs", "**", "config.yaml"))
    elif exp_type == "seeds":
        run_dirs = glob.glob(os.path.join(experiment_dir, "**", "**", "**", "csv_logs", "**", "config.yaml"))
        run_dirs = glob.glob(os.path.join(experiment_dir, "**", "**", "**", "config.yaml"))
    else:
        raise ValueError("exp_type not valid, should be 'sweep' or 'seeds'")

    import shutil

    for config_path in run_dirs:
        try:
            shutil.copy(config_path, Path(config_path).parent / "csv_logs" / "version_0")
        except:
            continue

    import pdb

    pdb.set_trace()

    csv_run_dirs = [Path(path).parent for path in run_dirs]
    all_trials_df = pd.DataFrame(
        columns=[
            "train_loss",
            "train_metric",
            "val_loss",
            "val_metric",
            "test_loss",
            "test_metric",
            "epoch",
            "unix_time",
            "dataset",
            "model",
            "partition_name",
            "benchmark_name",
            "batch_size",
            "exp_dir",
            "csv_log_dir",
        ]
    )

    for csv_logger_dir in tqdm(csv_run_dirs):

        # load task_specs # TODO use the one from task.py
        with open(csv_logger_dir.parents[1] / "task_specs.pkl", "rb") as f:
            task_specs = pickle.load(f)

        # load config TODO use the one from parse_results.py
        yaml = YAML()
        with open(csv_logger_dir / "config.yaml", "r") as fd:
            config = yaml.load(fd)

        # load metric_csv TODO use the one in parse_results.py
        if os.path.exists(os.path.join(str(csv_logger_dir), "metrics.csv")):
            try:
                orig_df = pd.read_csv(csv_logger_dir / "metrics.csv")
            except EmptyDataError:
                continue
        else:
            continue

        # TODO see if we can reuse collect_trace_info from parse_results.py
        # keep track of steps to epoch and use trick to remove stacked nans
        step_to_epoch = orig_df[["step", "epoch"]].drop_duplicates(subset="step")
        step_to_epoch = dict(zip(step_to_epoch.step, step_to_epoch.epoch))

        try:
            eval_df = orig_df[orig_df["val_loss"].notnull()]
        except KeyError:
            print(orig_df)
            print(orig_df.columns)
            print(csv_logger_dir)
            continue
        eval_df = eval_df.groupby("epoch").mean().reset_index()
        train_loss_df = orig_df[orig_df["train_loss"].notnull()]
        train_loss_df = train_loss_df.groupby("epoch").mean().reset_index()

        # TODO we NEED to refactor this, probably need to fix names earlier in the pipeline.
        metric_name = str(task_specs.eval_loss).split(".")[-1].split("'")[0]
        if metric_name == "MultilabelAccuracy":
            metric_name = "F1Score"

        if metric_name == "SegmentationAccuracy":
            metric_name = "JaccardIndex"

        if metric_name == "Accuracy" and "NeonTree_segmentation" in str(csv_logger_dir):
            metric_name = "JaccardIndex"

        try:
            train_metric_df = orig_df[orig_df["train_" + metric_name].notnull()]
        except KeyError:
            print(orig_df)
            print(csv_logger_dir)
            continue

        train_metric_df = train_metric_df.groupby("epoch").mean().reset_index()

        eval_df.update(train_loss_df)
        eval_df.update(train_metric_df)

        step_to_time = eval_df[["step", "current_time"]].drop_duplicates(subset="step")
        step_to_time = dict(zip(step_to_time.step, step_to_time.current_time))

        metric_name = metric_name.lower()

        # new column names to be universal as specific metric name might differ with tasks
        new_columns = []
        for col in eval_df.columns:
            if metric_name in col.lower():
                new_name = col.lower().split("-")[0].replace(metric_name, "metric")
            else:
                new_name = col
            new_columns.append(new_name)

        eval_df = eval_df.rename(columns={old: new for old, new in zip(eval_df.columns, new_columns)})

        best_val_train = eval_df.iloc[eval_df["val_loss"].argmin(), :][
            [
                "epoch",
                "current_time",
                "train_ltoss",
                "train_metric",
                "val_loss",
                "val_metric",
                "test_loss",
                "test_metric",
            ]
        ]

        if "segmentation" in config["model"]["model_generator_module_name"]:
            model = config["model"]["encoder_type"] + "_" + config["model"]["decoder_type"]
        elif "ssl_moco" in config["model"]["model_generator_module_name"]:
            model = "ssl_moco_" + config["model"]["backbone"]
        else:
            model = config["model"]["backbone"]

        avg_epoch_time = eval_df["current_time"].diff().mean()
        compute_time = avg_epoch_time * best_val_train.epoch

        best_scores = [
            [
                best_val_train.train_loss,
                best_val_train.train_metric,
                best_val_train.val_loss,
                best_val_train.val_metric,
                best_val_train.test_loss,
                best_val_train.test_metric,
                best_val_train.epoch,
                compute_time,
                task_specs.dataset_name,
                model,
                os.path.basename(config["experiment"]["partition_name"]),
                os.path.basename(config["experiment"]["benchmark_dir"]),
                config["model"]["batch_size"],
                str(csv_logger_dir.parents[1]),
                str(csv_logger_dir),
            ]
        ]

        all_trials_df = pd.concat([all_trials_df, pd.DataFrame(best_scores, columns=all_trials_df.columns)])

    all_trials_df.reset_index(drop=True, inplace=True)

    all_trials_df["date"] = (
        all_trials_df["exp_dir"].str.split("_", expand=True)[6]
        + "_"
        + all_trials_df["exp_dir"].str.split("_", expand=True)[7]
    )

    most_recent = all_trials_df.groupby(["model", "dataset", "partition_name"]).head(max_num_exp)

    # # remove duplicates sweeps and keep the ones with 12 trials
    # count_df = all_trials_df.groupby(["model", "dataset", "partition_name", "exp_dir"]).size().reset_index()
    # count_df.rename(columns={0: "count"}, inplace=True)

    # # extract latest date from string
    # count_df["date"] = (
    #     count_df["exp_dir"].str.split("_", expand=True)[6] + "_" + count_df["exp_dir"].str.split("_", expand=True)[7]
    # )
    # count_df["date"] = pd.to_datetime(count_df["date"], format="%m-%d-%Y_%H:%M:%S")

    # # keep the most recent version
    # import pdb
    # pdb.set_trace()
    # count_df.sort_values(by=["model", "dataset", "partition_name", "exp_dir", "date"], inplace=True, ascending=False)
    # if exp_type == "sweep":
    #     count_df.drop_duplicates(subset=["model", "dataset", "partition_name"], inplace=True, keep="first")
    # exp_dirs_to_keep = count_df["exp_dir"].tolist()
    # all_trials_df = all_trials_df[all_trials_df["exp_dir"].isin(exp_dirs_to_keep)].reset_index(drop=True)

    most_recent.to_csv(csv_path)

    return most_recent


# classification_dir = '/mnt/data/experiments/nils/final_classification_seeded_runs'
# # segmentation_dir =  '/mnt/data/experiments/nils/last_segmentation_sweeps'
# segmentation_dir = "/mnt/data/experiments/nils/final_segmentation_seeded_runs"

# df = retrieve_runs(classification_dir, use_cached_csv=False, exp_type="seeds")


partition_names = [
    "0.01x_train",
    "0.02x_train",
    "0.05x_train",
    "0.10x_train",
    "0.20x_train",
    "0.50x_train",
    "1.00x_train",
    "default",
]
classification_dataset_names = [
    "bigearthnet",
    "brick_kiln_v1.0",
    "eurosat",
    "pv4ger_classification",
    "so2sat",
    "forestnet_v1.0",
    "geolifeclef-2022",
]

classification_models = [
    "conv4",
    "resnet18",
    "resnet50",
    "convnext_base",
    "vit_tiny_patch16_224",
    "vit_small_patch16_224",
    "swinv2_tiny_window16_256",
    "ssl_moco_resnet18",
    "ssl_moco_resnet50",
]

segmentation_dataset_names = [
    "pv4ger_segmentation",
    "nz_cattle_segmentation",
    "smallholder_cashew",
    "southAfricaCropType",
    "cvpr_chesapeake_landcover",
]

segmentation_models = [
    "resnet18_Unet",
    "resnet50_Unet",
    "resnet101_Unet",
    "resnet18_DeepLabV3",
    "resnet50_DeepLabV3",
    "resnet101_DeepLabV3",
]


def find_missing_runs(df, num_run_thresh: int = 10, task: str = "classification"):
    """Find missing runs for dataset and model combinations.

    Args:
        df: dataframe results of above retrieve runs function
        num_run_thresh: number of runs to consider as a combination to be not complete
        task: segmentation or classification

    Returns:
        dict that shows missing runs
    """
    if task == "classification":
        dataset_names = classification_dataset_names
    elif task == "segmentation":
        dataset_names = segmentation_dataset_names
    else:
        print("Task is not defined.")

    # each model and dataset and partition is present:
    miss_dict: Dict[str, Dict[str, List]] = {}
    for model in df["model"].unique():
        model_df = df[df["model"] == model]
        miss_dict[model] = {}
        for part in partition_names:
            part_df = model_df[model_df["partition_name"] == part]
            miss_dict[model][part] = []
            for ds in dataset_names:
                ds_df = part_df[part_df["dataset"] == ds]
                exp_dirs = ds_df["exp_dir"].unique()
                if len(exp_dirs) == 0:
                    # miss_dict[model][part].append(ds)
                    continue
                else:
                    for exp_dir in exp_dirs:
                        exp_df = ds_df[ds_df["exp_dir"] == exp_dir]
                        if len(exp_df) < num_run_thresh:
                            miss_dict[model][part].append(ds)
    return miss_dict


# retrieve_runs("/mnt/data/experiments/nils/new_classification_seeded_runs")
=======
# def retrieve_runs_old(sweep_experiment_dir, use_cached_csv=False, exp_type="sweep", max_num_exp=12):
#     """Compute results for a sweep.

#     Args:
#         experiment_dir: diretory where all sweeps are stored
#         use_cached_csv: cached csv
#         exp_type: 'sweep', 'seeds'

#     Returns:
#         df with sweep summaries per individual run
#     """
#     csv_path = Path(sweep_experiment_dir) / "cached_results.csv"
#     if use_cached_csv and csv_path.exists():
#         return pd.read_csv(csv_path)

#     if exp_type == "sweep":
#         run_dirs = glob.glob(os.path.join(sweep_experiment_dir, "**", "**", "csv_logs", "**", "config.yaml"))
#     elif exp_type == "seeds":
#         run_dirs = glob.glob(os.path.join(sweep_experiment_dir, "**", "**", "**", "csv_logs", "**", "config.yaml"))
#     else:
#         raise ValueError("exp_type not valid, should be 'sweep' or 'seeds'")

#     csv_run_dirs = [Path(path).parent for path in run_dirs]
#     all_trials_df = pd.DataFrame(
#         columns=[
#             "train_loss",
#             "train_metric",
#             "val_loss",
#             "val_metric",
#             "test_loss",
#             "test_metric",
#             "epoch",
#             "unix_time",
#             "dataset",
#             "model",
#             "partition_name",
#             "benchmark_name",
#             "batch_size",
#             "exp_dir",
#             "csv_log_dir",
#         ]
#     )

#     for csv_logger_dir in tqdm(csv_run_dirs):

#         # load task_specs # TODO use the one from task.py
#         with open(csv_logger_dir.parents[1] / "task_specs.pkl", "rb") as f:
#             task_specs = pickle.load(f)

#         # load config TODO use the one from parse_results.py
#         yaml = YAML()
#         with open(csv_logger_dir / "config.yaml", "r") as fd:
#             config = yaml.load(fd)

#         # load metric_csv TODO use the one in parse_results.py
#         if os.path.exists(os.path.join(str(csv_logger_dir), "metrics.csv")):
#             try:
#                 orig_df = pd.read_csv(csv_logger_dir / "metrics.csv")
#             except EmptyDataError:
#                 continue
#         else:
#             continue

#         # TODO see if we can reuse collect_trace_info from parse_results.py
#         # keep track of steps to epoch and use trick to remove stacked nans
#         step_to_epoch = orig_df[["step", "epoch"]].drop_duplicates(subset="step")
#         step_to_epoch = dict(zip(step_to_epoch.step, step_to_epoch.epoch))

#         eval_df = orig_df[orig_df["val_loss"].notnull()]
#         eval_df = eval_df.groupby("epoch").mean().reset_index()
#         train_loss_df = orig_df[orig_df["train_loss"].notnull()]
#         train_loss_df = train_loss_df.groupby("epoch").mean().reset_index()

#         # TODO we NEED to refactor this, probably need to fix names earlier in the pipeline.
#         metric_name = str(task_specs.eval_loss).split(".")[-1].split("'")[0]
#         if metric_name == "MultilabelAccuracy":
#             metric_name = "F1Score"

#         if metric_name == "SegmentationAccuracy":
#             metric_name = "JaccardIndex"

#         if metric_name == "Accuracy" and "NeonTree_segmentation" in str(csv_logger_dir):
#             metric_name = "JaccardIndex"

#         train_metric_df = orig_df[orig_df["train_" + metric_name].notnull()]

#         train_metric_df = train_metric_df.groupby("epoch").mean().reset_index()

#         eval_df.update(train_loss_df)
#         eval_df.update(train_metric_df)

#         step_to_time = eval_df[["step", "current_time"]].drop_duplicates(subset="step")
#         step_to_time = dict(zip(step_to_time.step, step_to_time.current_time))

#         metric_name = metric_name.lower()

#         # new column names to be universal as specific metric name might differ with tasks
#         new_columns = []
#         for col in eval_df.columns:
#             if metric_name in col.lower():
#                 new_name = col.lower().split("-")[0].replace(metric_name, "metric")
#             else:
#                 new_name = col
#             new_columns.append(new_name)

#         eval_df = eval_df.rename(columns={old: new for old, new in zip(eval_df.columns, new_columns)})

#         best_val_train = eval_df.iloc[eval_df["val_loss"].argmin(), :][
#             [
#                 "epoch",
#                 "current_time",
#                 "train_ltoss",
#                 "train_metric",
#                 "val_loss",
#                 "val_metric",
#                 "test_loss",
#                 "test_metric",
#             ]
#         ]

#         if "segmentation" in config["model"]["model_generator_module_name"]:
#             model = config["model"]["encoder_type"] + "_" + config["model"]["decoder_type"]
#         elif "ssl_moco" in config["model"]["model_generator_module_name"]:
#             model = "ssl_moco_" + config["model"]["backbone"]
#         else:
#             model = config["model"]["backbone"]

#         avg_epoch_time = eval_df["current_time"].diff().mean()
#         compute_time = avg_epoch_time * best_val_train.epoch

#         best_scores = [
#             [
#                 best_val_train.train_loss,
#                 best_val_train.train_metric,
#                 best_val_train.val_loss,
#                 best_val_train.val_metric,
#                 best_val_train.test_loss,
#                 best_val_train.test_metric,
#                 best_val_train.epoch,
#                 compute_time,
#                 task_specs.dataset_name,
#                 model,
#                 os.path.basename(config["experiment"]["partition_name"]),
#                 os.path.basename(config["experiment"]["benchmark_dir"]),
#                 config["model"]["batch_size"],
#                 str(csv_logger_dir.parents[1]),
#                 str(csv_logger_dir),
#             ]
#         ]

#         all_trials_df = pd.concat([all_trials_df, pd.DataFrame(best_scores, columns=all_trials_df.columns)])

#     all_trials_df.reset_index(drop=True, inplace=True)

#     all_trials_df["date"] = (
#         all_trials_df["exp_dir"].str.split("_", expand=True)[6]
#         + "_"
#         + all_trials_df["exp_dir"].str.split("_", expand=True)[7]
#     )

#     most_recent = all_trials_df.groupby(["model", "dataset", "partition_name"]).head(max_num_exp)

#     # # remove duplicates sweeps and keep the ones with 12 trials
#     # count_df = all_trials_df.groupby(["model", "dataset", "partition_name", "exp_dir"]).size().reset_index()
#     # count_df.rename(columns={0: "count"}, inplace=True)

#     # # extract latest date from string
#     # count_df["date"] = (
#     #     count_df["exp_dir"].str.split("_", expand=True)[6] + "_" + count_df["exp_dir"].str.split("_", expand=True)[7]
#     # )
#     # count_df["date"] = pd.to_datetime(count_df["date"], format="%m-%d-%Y_%H:%M:%S")

#     # # keep the most recent version
#     # import pdb
#     # pdb.set_trace()
#     # count_df.sort_values(by=["model", "dataset", "partition_name", "exp_dir", "date"], inplace=True, ascending=False)
#     # if exp_type == "sweep":
#     #     count_df.drop_duplicates(subset=["model", "dataset", "partition_name"], inplace=True, keep="first")
#     # exp_dirs_to_keep = count_df["exp_dir"].tolist()
#     # all_trials_df = all_trials_df[all_trials_df["exp_dir"].isin(exp_dirs_to_keep)].reset_index(drop=True)

#     most_recent.to_csv(csv_path)

#     return most_recent


# partition_names = [
#     "0.01x_train",
#     "0.02x_train",
#     "0.05x_train",
#     "0.10x_train",
#     "0.20x_train",
#     "0.50x_train",
#     "1.00x_train",
#     "default",
# ]
# classification_dataset_names = [
#     "bigearthnet",
#     "brick_kiln_v1.0",
#     "eurosat",
#     "pv4ger_classification",
#     "so2sat",
#     "forestnet_v1.0",
#     "geolifeclef-2022",
# ]

# classification_models = [
#     "conv4",
#     "resnet18",
#     "resnet50",
#     "convnext_base",
#     "vit_tiny_patch16_224",
#     "vit_small_patch16_224",
#     "swinv2_tiny_window16_256",
#     "ssl_moco_resnet18",
#     "ssl_moco_resnet50",
# ]

# segmentation_dataset_names = [
#     "pv4ger_segmentation",
#     "nz_cattle_segmentation",
#     "smallholder_cashew",
#     "southAfricaCropType",
#     "cvpr_chesapeake_landcover",
# ]

# segmentation_models = [
#     "resnet18_Unet",
#     "resnet50_Unet",
#     "resnet101_Unet",
#     "resnet18_DeepLabV3",
#     "resnet50_DeepLabV3",
#     "resnet101_DeepLabV3",
# ]


# def find_missing_runs(df, num_run_thresh: int = 10, task: str = "classification"):
#     """Find missing runs for dataset and model combinations.

#     Args:
#         df: dataframe results of above retrieve runs function
#         num_run_thresh: number of runs to consider as a combination to be not complete
#         task: segmentation or classification

#     Returns:
#         dict that shows missing runs
#     """
#     if task == "classification":
#         dataset_names = classification_dataset_names
#     elif task == "segmentation":
#         dataset_names = segmentation_dataset_names
#     else:
#         print("Task is not defined.")

#     # each model and dataset and partition is present:
#     miss_dict: Dict[str, Dict[str, List]] = {}
#     for model in df["model"].unique():
#         model_df = df[df["model"] == model]
#         miss_dict[model] = {}
#         for part in partition_names:
#             part_df = model_df[model_df["partition_name"] == part]
#             miss_dict[model][part] = []
#             for ds in dataset_names:
#                 ds_df = part_df[part_df["dataset"] == ds]
#                 exp_dirs = ds_df["exp_dir"].unique()
#                 if len(exp_dirs) == 0:
#                     # miss_dict[model][part].append(ds)
#                     continue
#                 else:
#                     for exp_dir in exp_dirs:
#                         exp_df = ds_df[ds_df["exp_dir"] == exp_dir]
#                         if len(exp_df) < num_run_thresh:
#                             miss_dict[model][part].append(ds)
#     return miss_dict


# # retrieve_runs("/mnt/data/experiments/nils/new_classification_seeded_runs")
>>>>>>> c4e99b00
<|MERGE_RESOLUTION|>--- conflicted
+++ resolved
@@ -81,7 +81,6 @@
     return info_df
 
 
-<<<<<<< HEAD
 def retrieve_runs_old(experiment_dir, use_cached_csv=False, exp_type="sweep", max_num_exp=12):
     """Compute results for a sweep.
 
@@ -101,21 +100,6 @@
         run_dirs = glob.glob(os.path.join(experiment_dir, "**", "**", "csv_logs", "**", "config.yaml"))
     elif exp_type == "seeds":
         run_dirs = glob.glob(os.path.join(experiment_dir, "**", "**", "**", "csv_logs", "**", "config.yaml"))
-        run_dirs = glob.glob(os.path.join(experiment_dir, "**", "**", "**", "config.yaml"))
-    else:
-        raise ValueError("exp_type not valid, should be 'sweep' or 'seeds'")
-
-    import shutil
-
-    for config_path in run_dirs:
-        try:
-            shutil.copy(config_path, Path(config_path).parent / "csv_logs" / "version_0")
-        except:
-            continue
-
-    import pdb
-
-    pdb.set_trace()
 
     csv_run_dirs = [Path(path).parent for path in run_dirs]
     all_trials_df = pd.DataFrame(
@@ -389,283 +373,4 @@
     return miss_dict
 
 
-# retrieve_runs("/mnt/data/experiments/nils/new_classification_seeded_runs")
-=======
-# def retrieve_runs_old(sweep_experiment_dir, use_cached_csv=False, exp_type="sweep", max_num_exp=12):
-#     """Compute results for a sweep.
-
-#     Args:
-#         experiment_dir: diretory where all sweeps are stored
-#         use_cached_csv: cached csv
-#         exp_type: 'sweep', 'seeds'
-
-#     Returns:
-#         df with sweep summaries per individual run
-#     """
-#     csv_path = Path(sweep_experiment_dir) / "cached_results.csv"
-#     if use_cached_csv and csv_path.exists():
-#         return pd.read_csv(csv_path)
-
-#     if exp_type == "sweep":
-#         run_dirs = glob.glob(os.path.join(sweep_experiment_dir, "**", "**", "csv_logs", "**", "config.yaml"))
-#     elif exp_type == "seeds":
-#         run_dirs = glob.glob(os.path.join(sweep_experiment_dir, "**", "**", "**", "csv_logs", "**", "config.yaml"))
-#     else:
-#         raise ValueError("exp_type not valid, should be 'sweep' or 'seeds'")
-
-#     csv_run_dirs = [Path(path).parent for path in run_dirs]
-#     all_trials_df = pd.DataFrame(
-#         columns=[
-#             "train_loss",
-#             "train_metric",
-#             "val_loss",
-#             "val_metric",
-#             "test_loss",
-#             "test_metric",
-#             "epoch",
-#             "unix_time",
-#             "dataset",
-#             "model",
-#             "partition_name",
-#             "benchmark_name",
-#             "batch_size",
-#             "exp_dir",
-#             "csv_log_dir",
-#         ]
-#     )
-
-#     for csv_logger_dir in tqdm(csv_run_dirs):
-
-#         # load task_specs # TODO use the one from task.py
-#         with open(csv_logger_dir.parents[1] / "task_specs.pkl", "rb") as f:
-#             task_specs = pickle.load(f)
-
-#         # load config TODO use the one from parse_results.py
-#         yaml = YAML()
-#         with open(csv_logger_dir / "config.yaml", "r") as fd:
-#             config = yaml.load(fd)
-
-#         # load metric_csv TODO use the one in parse_results.py
-#         if os.path.exists(os.path.join(str(csv_logger_dir), "metrics.csv")):
-#             try:
-#                 orig_df = pd.read_csv(csv_logger_dir / "metrics.csv")
-#             except EmptyDataError:
-#                 continue
-#         else:
-#             continue
-
-#         # TODO see if we can reuse collect_trace_info from parse_results.py
-#         # keep track of steps to epoch and use trick to remove stacked nans
-#         step_to_epoch = orig_df[["step", "epoch"]].drop_duplicates(subset="step")
-#         step_to_epoch = dict(zip(step_to_epoch.step, step_to_epoch.epoch))
-
-#         eval_df = orig_df[orig_df["val_loss"].notnull()]
-#         eval_df = eval_df.groupby("epoch").mean().reset_index()
-#         train_loss_df = orig_df[orig_df["train_loss"].notnull()]
-#         train_loss_df = train_loss_df.groupby("epoch").mean().reset_index()
-
-#         # TODO we NEED to refactor this, probably need to fix names earlier in the pipeline.
-#         metric_name = str(task_specs.eval_loss).split(".")[-1].split("'")[0]
-#         if metric_name == "MultilabelAccuracy":
-#             metric_name = "F1Score"
-
-#         if metric_name == "SegmentationAccuracy":
-#             metric_name = "JaccardIndex"
-
-#         if metric_name == "Accuracy" and "NeonTree_segmentation" in str(csv_logger_dir):
-#             metric_name = "JaccardIndex"
-
-#         train_metric_df = orig_df[orig_df["train_" + metric_name].notnull()]
-
-#         train_metric_df = train_metric_df.groupby("epoch").mean().reset_index()
-
-#         eval_df.update(train_loss_df)
-#         eval_df.update(train_metric_df)
-
-#         step_to_time = eval_df[["step", "current_time"]].drop_duplicates(subset="step")
-#         step_to_time = dict(zip(step_to_time.step, step_to_time.current_time))
-
-#         metric_name = metric_name.lower()
-
-#         # new column names to be universal as specific metric name might differ with tasks
-#         new_columns = []
-#         for col in eval_df.columns:
-#             if metric_name in col.lower():
-#                 new_name = col.lower().split("-")[0].replace(metric_name, "metric")
-#             else:
-#                 new_name = col
-#             new_columns.append(new_name)
-
-#         eval_df = eval_df.rename(columns={old: new for old, new in zip(eval_df.columns, new_columns)})
-
-#         best_val_train = eval_df.iloc[eval_df["val_loss"].argmin(), :][
-#             [
-#                 "epoch",
-#                 "current_time",
-#                 "train_ltoss",
-#                 "train_metric",
-#                 "val_loss",
-#                 "val_metric",
-#                 "test_loss",
-#                 "test_metric",
-#             ]
-#         ]
-
-#         if "segmentation" in config["model"]["model_generator_module_name"]:
-#             model = config["model"]["encoder_type"] + "_" + config["model"]["decoder_type"]
-#         elif "ssl_moco" in config["model"]["model_generator_module_name"]:
-#             model = "ssl_moco_" + config["model"]["backbone"]
-#         else:
-#             model = config["model"]["backbone"]
-
-#         avg_epoch_time = eval_df["current_time"].diff().mean()
-#         compute_time = avg_epoch_time * best_val_train.epoch
-
-#         best_scores = [
-#             [
-#                 best_val_train.train_loss,
-#                 best_val_train.train_metric,
-#                 best_val_train.val_loss,
-#                 best_val_train.val_metric,
-#                 best_val_train.test_loss,
-#                 best_val_train.test_metric,
-#                 best_val_train.epoch,
-#                 compute_time,
-#                 task_specs.dataset_name,
-#                 model,
-#                 os.path.basename(config["experiment"]["partition_name"]),
-#                 os.path.basename(config["experiment"]["benchmark_dir"]),
-#                 config["model"]["batch_size"],
-#                 str(csv_logger_dir.parents[1]),
-#                 str(csv_logger_dir),
-#             ]
-#         ]
-
-#         all_trials_df = pd.concat([all_trials_df, pd.DataFrame(best_scores, columns=all_trials_df.columns)])
-
-#     all_trials_df.reset_index(drop=True, inplace=True)
-
-#     all_trials_df["date"] = (
-#         all_trials_df["exp_dir"].str.split("_", expand=True)[6]
-#         + "_"
-#         + all_trials_df["exp_dir"].str.split("_", expand=True)[7]
-#     )
-
-#     most_recent = all_trials_df.groupby(["model", "dataset", "partition_name"]).head(max_num_exp)
-
-#     # # remove duplicates sweeps and keep the ones with 12 trials
-#     # count_df = all_trials_df.groupby(["model", "dataset", "partition_name", "exp_dir"]).size().reset_index()
-#     # count_df.rename(columns={0: "count"}, inplace=True)
-
-#     # # extract latest date from string
-#     # count_df["date"] = (
-#     #     count_df["exp_dir"].str.split("_", expand=True)[6] + "_" + count_df["exp_dir"].str.split("_", expand=True)[7]
-#     # )
-#     # count_df["date"] = pd.to_datetime(count_df["date"], format="%m-%d-%Y_%H:%M:%S")
-
-#     # # keep the most recent version
-#     # import pdb
-#     # pdb.set_trace()
-#     # count_df.sort_values(by=["model", "dataset", "partition_name", "exp_dir", "date"], inplace=True, ascending=False)
-#     # if exp_type == "sweep":
-#     #     count_df.drop_duplicates(subset=["model", "dataset", "partition_name"], inplace=True, keep="first")
-#     # exp_dirs_to_keep = count_df["exp_dir"].tolist()
-#     # all_trials_df = all_trials_df[all_trials_df["exp_dir"].isin(exp_dirs_to_keep)].reset_index(drop=True)
-
-#     most_recent.to_csv(csv_path)
-
-#     return most_recent
-
-
-# partition_names = [
-#     "0.01x_train",
-#     "0.02x_train",
-#     "0.05x_train",
-#     "0.10x_train",
-#     "0.20x_train",
-#     "0.50x_train",
-#     "1.00x_train",
-#     "default",
-# ]
-# classification_dataset_names = [
-#     "bigearthnet",
-#     "brick_kiln_v1.0",
-#     "eurosat",
-#     "pv4ger_classification",
-#     "so2sat",
-#     "forestnet_v1.0",
-#     "geolifeclef-2022",
-# ]
-
-# classification_models = [
-#     "conv4",
-#     "resnet18",
-#     "resnet50",
-#     "convnext_base",
-#     "vit_tiny_patch16_224",
-#     "vit_small_patch16_224",
-#     "swinv2_tiny_window16_256",
-#     "ssl_moco_resnet18",
-#     "ssl_moco_resnet50",
-# ]
-
-# segmentation_dataset_names = [
-#     "pv4ger_segmentation",
-#     "nz_cattle_segmentation",
-#     "smallholder_cashew",
-#     "southAfricaCropType",
-#     "cvpr_chesapeake_landcover",
-# ]
-
-# segmentation_models = [
-#     "resnet18_Unet",
-#     "resnet50_Unet",
-#     "resnet101_Unet",
-#     "resnet18_DeepLabV3",
-#     "resnet50_DeepLabV3",
-#     "resnet101_DeepLabV3",
-# ]
-
-
-# def find_missing_runs(df, num_run_thresh: int = 10, task: str = "classification"):
-#     """Find missing runs for dataset and model combinations.
-
-#     Args:
-#         df: dataframe results of above retrieve runs function
-#         num_run_thresh: number of runs to consider as a combination to be not complete
-#         task: segmentation or classification
-
-#     Returns:
-#         dict that shows missing runs
-#     """
-#     if task == "classification":
-#         dataset_names = classification_dataset_names
-#     elif task == "segmentation":
-#         dataset_names = segmentation_dataset_names
-#     else:
-#         print("Task is not defined.")
-
-#     # each model and dataset and partition is present:
-#     miss_dict: Dict[str, Dict[str, List]] = {}
-#     for model in df["model"].unique():
-#         model_df = df[df["model"] == model]
-#         miss_dict[model] = {}
-#         for part in partition_names:
-#             part_df = model_df[model_df["partition_name"] == part]
-#             miss_dict[model][part] = []
-#             for ds in dataset_names:
-#                 ds_df = part_df[part_df["dataset"] == ds]
-#                 exp_dirs = ds_df["exp_dir"].unique()
-#                 if len(exp_dirs) == 0:
-#                     # miss_dict[model][part].append(ds)
-#                     continue
-#                 else:
-#                     for exp_dir in exp_dirs:
-#                         exp_df = ds_df[ds_df["exp_dir"] == exp_dir]
-#                         if len(exp_df) < num_run_thresh:
-#                             miss_dict[model][part].append(ds)
-#     return miss_dict
-
-
-# # retrieve_runs("/mnt/data/experiments/nils/new_classification_seeded_runs")
->>>>>>> c4e99b00
+# retrieve_runs("/mnt/data/experiments/nils/new_classification_seeded_runs")