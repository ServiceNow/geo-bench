[[package]]
name = "absl-py"
version = "1.1.0"
description = "Abseil Python Common Libraries, see https://github.com/abseil/abseil-py."
category = "main"
optional = false
python-versions = ">=3.6"

[[package]]
name = "affine"
version = "2.3.1"
description = "Matrices describing affine transformation of the plane."
category = "main"
optional = false
python-versions = "*"

[package.extras]
test = ["pytest (>=4.6)", "pytest-cov", "pydocstyle", "flake8", "coveralls"]

[[package]]
name = "aiohttp"
version = "3.8.1"
description = "Async http client/server framework (asyncio)"
category = "main"
optional = false
python-versions = ">=3.6"

[package.dependencies]
aiosignal = ">=1.1.2"
async-timeout = ">=4.0.0a3,<5.0"
attrs = ">=17.3.0"
charset-normalizer = ">=2.0,<3.0"
frozenlist = ">=1.1.1"
multidict = ">=4.5,<7.0"
yarl = ">=1.0,<2.0"

[package.extras]
speedups = ["aiodns", "brotli", "cchardet"]

[[package]]
name = "aiosignal"
version = "1.2.0"
description = "aiosignal: a list of registered asynchronous callbacks"
category = "main"
optional = false
python-versions = ">=3.6"

[package.dependencies]
frozenlist = ">=1.1.0"

[[package]]
name = "antlr4-python3-runtime"
version = "4.9.3"
description = "ANTLR 4.9.3 runtime for Python 3.7"
category = "main"
optional = false
python-versions = "*"

[[package]]
name = "async-timeout"
version = "4.0.2"
description = "Timeout context manager for asyncio programs"
category = "main"
optional = false
python-versions = ">=3.6"

[[package]]
name = "atomicwrites"
version = "1.4.1"
description = "Atomic file writes."
category = "dev"
optional = false
python-versions = ">=2.7, !=3.0.*, !=3.1.*, !=3.2.*, !=3.3.*"

[[package]]
name = "attrs"
version = "21.4.0"
description = "Classes Without Boilerplate"
category = "main"
optional = false
python-versions = ">=2.7, !=3.0.*, !=3.1.*, !=3.2.*, !=3.3.*, !=3.4.*"

[package.extras]
dev = ["coverage[toml] (>=5.0.2)", "hypothesis", "pympler", "pytest (>=4.3.0)", "six", "mypy", "pytest-mypy-plugins", "zope.interface", "furo", "sphinx", "sphinx-notfound-page", "pre-commit", "cloudpickle"]
docs = ["furo", "sphinx", "zope.interface", "sphinx-notfound-page"]
tests = ["coverage[toml] (>=5.0.2)", "hypothesis", "pympler", "pytest (>=4.3.0)", "six", "mypy", "pytest-mypy-plugins", "zope.interface", "cloudpickle"]
tests_no_zope = ["coverage[toml] (>=5.0.2)", "hypothesis", "pympler", "pytest (>=4.3.0)", "six", "mypy", "pytest-mypy-plugins", "cloudpickle"]

[[package]]
name = "black"
version = "22.3.0"
description = "The uncompromising code formatter."
category = "dev"
optional = false
python-versions = ">=3.6.2"

[package.dependencies]
click = ">=8.0.0"
mypy-extensions = ">=0.4.3"
pathspec = ">=0.9.0"
platformdirs = ">=2"
tomli = {version = ">=1.1.0", markers = "python_version < \"3.11\""}
typing-extensions = {version = ">=3.10.0.0", markers = "python_version < \"3.10\""}

[package.extras]
colorama = ["colorama (>=0.4.3)"]
d = ["aiohttp (>=3.7.4)"]
jupyter = ["ipython (>=7.8.0)", "tokenize-rt (>=3.2.0)"]
uvloop = ["uvloop (>=0.15.2)"]

[[package]]
name = "cachetools"
version = "5.2.0"
description = "Extensible memoizing collections and decorators"
category = "main"
optional = false
python-versions = "~=3.7"

[[package]]
name = "certifi"
version = "2022.6.15"
description = "Python package for providing Mozilla's CA Bundle."
category = "main"
optional = false
python-versions = ">=3.6"

[[package]]
name = "cffi"
version = "1.15.1"
description = "Foreign Function Interface for Python calling C code."
category = "main"
optional = false
python-versions = "*"

[package.dependencies]
pycparser = "*"

[[package]]
name = "charset-normalizer"
version = "2.1.0"
description = "The Real First Universal Charset Detector. Open, modern and actively maintained alternative to Chardet."
category = "main"
optional = false
python-versions = ">=3.6.0"

[package.extras]
unicode_backport = ["unicodedata2"]

[[package]]
name = "click"
version = "8.1.3"
description = "Composable command line interface toolkit"
category = "main"
optional = false
python-versions = ">=3.7"

[package.dependencies]
colorama = {version = "*", markers = "platform_system == \"Windows\""}

[[package]]
name = "click-plugins"
version = "1.1.1"
description = "An extension module for click to enable registering CLI commands via setuptools entry-points."
category = "main"
optional = false
python-versions = "*"

[package.dependencies]
click = ">=4.0"

[package.extras]
dev = ["pytest (>=3.6)", "pytest-cov", "wheel", "coveralls"]

[[package]]
name = "cligj"
version = "0.7.2"
description = "Click params for commmand line interfaces to GeoJSON"
category = "main"
optional = false
python-versions = ">=2.7, !=3.0.*, !=3.1.*, !=3.2.*, <4"

[package.dependencies]
click = ">=4.0"

[package.extras]
test = ["pytest-cov"]

[[package]]
name = "clip"
version = "1.0"
description = ""
category = "main"
optional = false
python-versions = "*"
develop = false

[package.extras]
dev = ["pytest"]

[package.source]
type = "git"
url = "https://github.com/openai/CLIP.git"
reference = "8cad3a736a833bc4c9b4dd34ef12b52ec0e68856"
resolved_reference = "8cad3a736a833bc4c9b4dd34ef12b52ec0e68856"

[[package]]
name = "colorama"
version = "0.4.4"
description = "Cross-platform colored terminal text."
category = "main"
optional = false
python-versions = ">=2.7, !=3.0.*, !=3.1.*, !=3.2.*, !=3.3.*, !=3.4.*"

[[package]]
name = "coverage"
version = "6.4.2"
description = "Code coverage measurement for Python"
category = "dev"
optional = false
python-versions = ">=3.7"

[package.dependencies]
tomli = {version = "*", optional = true, markers = "python_full_version <= \"3.11.0a6\" and extra == \"toml\""}

[package.extras]
toml = ["tomli"]

[[package]]
name = "cycler"
version = "0.11.0"
description = "Composable style cycles"
category = "main"
optional = false
python-versions = ">=3.6"

[[package]]
name = "docker-pycreds"
version = "0.4.0"
description = "Python bindings for the docker credentials store API"
category = "main"
optional = false
python-versions = "*"

[package.dependencies]
six = ">=1.4.0"

[[package]]
name = "earthengine-api"
version = "0.1.269"
description = "Earth Engine Python API"
category = "main"
optional = false
python-versions = "*"

[package.dependencies]
future = "*"
google-api-python-client = ">=1.12.1,<2"
google-auth = ">=1.4.1"
google-auth-httplib2 = ">=0.0.3"
google-cloud-storage = "*"
httplib2 = ">=0.9.2,<1dev"
httplib2shim = "*"
six = "*"

[[package]]
name = "efficientnet-pytorch"
version = "0.6.3"
description = "EfficientNet implemented in PyTorch."
category = "main"
optional = false
python-versions = ">=3.5.0"

[package.dependencies]
torch = "*"

[[package]]
name = "einops"
version = "0.4.1"
description = "A new flavour of deep learning operations"
category = "main"
optional = false
python-versions = "*"

[[package]]
name = "fiona"
version = "1.8.21"
description = "Fiona reads and writes spatial data files"
category = "main"
optional = false
python-versions = "*"

[package.dependencies]
attrs = ">=17"
certifi = "*"
click = ">=4.0"
click-plugins = ">=1.0"
cligj = ">=0.5"
munch = "*"
six = ">=1.7"

[package.extras]
all = ["boto3 (>=1.2.4)", "pytest-cov", "shapely", "pytest (>=3)", "mock"]
calc = ["shapely"]
s3 = ["boto3 (>=1.2.4)"]
test = ["pytest (>=3)", "pytest-cov", "boto3 (>=1.2.4)", "mock"]

[[package]]
name = "flake8"
version = "4.0.1"
description = "the modular source code checker: pep8 pyflakes and co"
category = "dev"
optional = false
python-versions = ">=3.6"

[package.dependencies]
mccabe = ">=0.6.0,<0.7.0"
pycodestyle = ">=2.8.0,<2.9.0"
pyflakes = ">=2.4.0,<2.5.0"

[[package]]
name = "fonttools"
version = "4.34.4"
description = "Tools to manipulate font files"
category = "main"
optional = false
python-versions = ">=3.7"

[package.extras]
all = ["fs (>=2.2.0,<3)", "lxml (>=4.0,<5)", "zopfli (>=0.1.4)", "lz4 (>=1.7.4.2)", "matplotlib", "sympy", "skia-pathops (>=0.5.0)", "uharfbuzz (>=0.23.0)", "brotlicffi (>=0.8.0)", "scipy", "brotli (>=1.0.1)", "munkres", "unicodedata2 (>=14.0.0)", "xattr"]
graphite = ["lz4 (>=1.7.4.2)"]
interpolatable = ["scipy", "munkres"]
lxml = ["lxml (>=4.0,<5)"]
pathops = ["skia-pathops (>=0.5.0)"]
plot = ["matplotlib"]
repacker = ["uharfbuzz (>=0.23.0)"]
symfont = ["sympy"]
type1 = ["xattr"]
ufo = ["fs (>=2.2.0,<3)"]
unicode = ["unicodedata2 (>=14.0.0)"]
woff = ["zopfli (>=0.1.4)", "brotlicffi (>=0.8.0)", "brotli (>=1.0.1)"]

[[package]]
name = "frozenlist"
version = "1.3.0"
description = "A list-like structure which implements collections.abc.MutableSequence"
category = "main"
optional = false
python-versions = ">=3.7"

[[package]]
name = "fsspec"
version = "2022.5.0"
description = "File-system specification"
category = "main"
optional = false
python-versions = ">=3.7"

[package.dependencies]
aiohttp = {version = "*", optional = true, markers = "extra == \"http\""}
requests = {version = "*", optional = true, markers = "extra == \"http\""}

[package.extras]
abfs = ["adlfs"]
adl = ["adlfs"]
arrow = ["pyarrow (>=1)"]
dask = ["dask", "distributed"]
dropbox = ["dropboxdrivefs", "requests", "dropbox"]
entrypoints = ["importlib-metadata"]
fuse = ["fusepy"]
gcs = ["gcsfs"]
git = ["pygit2"]
github = ["requests"]
gs = ["gcsfs"]
gui = ["panel"]
hdfs = ["pyarrow (>=1)"]
http = ["requests", "aiohttp"]
libarchive = ["libarchive-c"]
oci = ["ocifs"]
s3 = ["s3fs"]
sftp = ["paramiko"]
smb = ["smbprotocol"]
ssh = ["paramiko"]
tqdm = ["tqdm"]

[[package]]
name = "ftfy"
version = "6.0.3"
description = "Fixes some problems with Unicode text after the fact"
category = "main"
optional = false
python-versions = ">=3.6"

[package.dependencies]
wcwidth = "*"

[package.extras]
docs = ["furo", "sphinx"]

[[package]]
name = "future"
version = "0.18.2"
description = "Clean single-source support for Python 3 and 2"
category = "main"
optional = false
python-versions = ">=2.6, !=3.0.*, !=3.1.*, !=3.2.*"

[[package]]
name = "gitdb"
version = "4.0.9"
description = "Git Object Database"
category = "main"
optional = false
python-versions = ">=3.6"

[package.dependencies]
smmap = ">=3.0.1,<6"

[[package]]
name = "gitpython"
version = "3.1.27"
description = "GitPython is a python library used to interact with Git repositories"
category = "main"
optional = false
python-versions = ">=3.7"

[package.dependencies]
gitdb = ">=4.0.1,<5"

[[package]]
name = "google-api-core"
version = "2.8.2"
description = "Google API client core library"
category = "main"
optional = false
python-versions = ">=3.6"

[package.dependencies]
google-auth = ">=1.25.0,<3.0dev"
googleapis-common-protos = ">=1.56.2,<2.0dev"
protobuf = ">=3.15.0,<5.0.0dev"
requests = ">=2.18.0,<3.0.0dev"

[package.extras]
grpc = ["grpcio (>=1.33.2,<2.0dev)", "grpcio-status (>=1.33.2,<2.0dev)"]

[[package]]
name = "google-api-python-client"
version = "1.12.11"
description = "Google API Client Library for Python"
category = "main"
optional = false
python-versions = ">=2.7,!=3.0.*,!=3.1.*,!=3.2.*,!=3.3.*"

[package.dependencies]
google-api-core = {version = ">=1.21.0,<3dev", markers = "python_version >= \"3\""}
google-auth = {version = ">=1.16.0,<3dev", markers = "python_version >= \"3\""}
google-auth-httplib2 = ">=0.0.3"
httplib2 = ">=0.15.0,<1dev"
six = ">=1.13.0,<2dev"
uritemplate = ">=3.0.0,<4dev"

[[package]]
name = "google-auth"
version = "2.9.1"
description = "Google Authentication Library"
category = "main"
optional = false
python-versions = ">=2.7,!=3.0.*,!=3.1.*,!=3.2.*,!=3.3.*,!=3.4.*,!=3.5.*"

[package.dependencies]
cachetools = ">=2.0.0,<6.0"
pyasn1-modules = ">=0.2.1"
rsa = {version = ">=3.1.4,<5", markers = "python_version >= \"3.6\""}
six = ">=1.9.0"

[package.extras]
aiohttp = ["requests (>=2.20.0,<3.0.0dev)", "aiohttp (>=3.6.2,<4.0.0dev)"]
enterprise_cert = ["cryptography (==36.0.2)", "pyopenssl (==22.0.0)"]
pyopenssl = ["pyopenssl (>=20.0.0)"]
reauth = ["pyu2f (>=0.1.5)"]

[[package]]
name = "google-auth-httplib2"
version = "0.1.0"
description = "Google Authentication Library: httplib2 transport"
category = "main"
optional = false
python-versions = "*"

[package.dependencies]
google-auth = "*"
httplib2 = ">=0.15.0"
six = "*"

[[package]]
name = "google-auth-oauthlib"
version = "0.4.6"
description = "Google Authentication Library"
category = "main"
optional = false
python-versions = ">=3.6"

[package.dependencies]
google-auth = ">=1.0.0"
requests-oauthlib = ">=0.7.0"

[package.extras]
tool = ["click (>=6.0.0)"]

[[package]]
name = "google-cloud-core"
version = "2.3.2"
description = "Google Cloud API client core library"
category = "main"
optional = false
python-versions = ">=3.7"

[package.dependencies]
google-api-core = ">=1.31.6,<2.0.0 || >2.3.0,<3.0.0dev"
google-auth = ">=1.25.0,<3.0dev"

[package.extras]
grpc = ["grpcio (>=1.38.0,<2.0dev)"]

[[package]]
name = "google-cloud-storage"
version = "2.4.0"
description = "Google Cloud Storage API client library"
category = "main"
optional = false
python-versions = ">=3.7"

[package.dependencies]
google-api-core = ">=1.31.5,<2.0.0 || >2.3.0,<3.0.0dev"
google-auth = ">=1.25.0,<3.0dev"
google-cloud-core = ">=2.3.0,<3.0dev"
google-resumable-media = ">=2.3.2"
requests = ">=2.18.0,<3.0.0dev"

[package.extras]
protobuf = ["protobuf (<5.0.0dev)"]

[[package]]
name = "google-crc32c"
version = "1.3.0"
description = "A python wrapper of the C library 'Google CRC32C'"
category = "main"
optional = false
python-versions = ">=3.6"

[package.extras]
testing = ["pytest"]

[[package]]
name = "google-resumable-media"
version = "2.3.3"
description = "Utilities for Google Media Downloads and Resumable Uploads"
category = "main"
optional = false
python-versions = ">= 3.6"

[package.dependencies]
google-crc32c = ">=1.0,<2.0dev"

[package.extras]
aiohttp = ["aiohttp (>=3.6.2,<4.0.0dev)"]
requests = ["requests (>=2.18.0,<3.0.0dev)"]

[[package]]
name = "googleapis-common-protos"
version = "1.56.4"
description = "Common protobufs used in Google APIs"
category = "main"
optional = false
python-versions = ">=3.7"

[package.dependencies]
protobuf = ">=3.15.0,<5.0.0dev"

[package.extras]
grpc = ["grpcio (>=1.0.0,<2.0.0dev)"]

[[package]]
name = "grpcio"
version = "1.47.0"
description = "HTTP/2-based RPC framework"
category = "main"
optional = false
python-versions = ">=3.6"

[package.dependencies]
six = ">=1.5.2"

[package.extras]
protobuf = ["grpcio-tools (>=1.47.0)"]

[[package]]
name = "h5py"
version = "3.3.0"
description = "Read and write HDF5 files from Python"
category = "main"
optional = false
python-versions = ">=3.7"

[package.dependencies]
numpy = [
    {version = ">=1.17.5", markers = "python_version == \"3.8\""},
    {version = ">=1.19.3", markers = "python_version >= \"3.9\""},
]

[[package]]
name = "httplib2"
version = "0.20.4"
description = "A comprehensive HTTP client library."
category = "main"
optional = false
python-versions = ">=2.7, !=3.0.*, !=3.1.*, !=3.2.*, !=3.3.*"

[package.dependencies]
pyparsing = {version = ">=2.4.2,<3.0.0 || >3.0.0,<3.0.1 || >3.0.1,<3.0.2 || >3.0.2,<3.0.3 || >3.0.3,<4", markers = "python_version > \"3.0\""}

[[package]]
name = "httplib2shim"
version = "0.0.3"
description = "A wrapper over urllib3 that matches httplib2's interface"
category = "main"
optional = false
python-versions = "*"

[package.dependencies]
certifi = "*"
httplib2 = "*"
six = "*"
urllib3 = "*"

[[package]]
name = "idna"
version = "3.3"
description = "Internationalized Domain Names in Applications (IDNA)"
category = "main"
optional = false
python-versions = ">=3.5"

[[package]]
name = "imageio"
version = "2.19.5"
description = "Library for reading and writing a wide range of image, video, scientific, and volumetric data formats."
category = "main"
optional = false
python-versions = ">=3.7"

[package.dependencies]
numpy = "*"
pillow = ">=8.3.2"

[package.extras]
all-plugins = ["astropy", "av", "imageio-ffmpeg", "opencv-python", "psutil", "tifffile"]
all-plugins-pypy = ["av", "imageio-ffmpeg", "psutil", "tifffile"]
build = ["wheel"]
dev = ["invoke", "pytest", "pytest-cov", "fsspec", "black", "flake8"]
docs = ["sphinx", "numpydoc", "pydata-sphinx-theme"]
ffmpeg = ["imageio-ffmpeg", "psutil"]
fits = ["astropy"]
full = ["astropy", "av", "black", "flake8", "fsspec", "gdal", "imageio-ffmpeg", "invoke", "itk", "numpydoc", "opencv-python", "psutil", "pydata-sphinx-theme", "pytest", "pytest-cov", "sphinx", "tifffile", "wheel"]
gdal = ["gdal"]
itk = ["itk"]
linting = ["black", "flake8"]
opencv = ["opencv-python"]
pyav = ["av"]
test = ["invoke", "pytest", "pytest-cov", "fsspec"]
tifffile = ["tifffile"]

[[package]]
name = "importlib-metadata"
version = "4.12.0"
description = "Read metadata from Python packages"
category = "main"
optional = false
python-versions = ">=3.7"

[package.dependencies]
zipp = ">=0.5"

[package.extras]
docs = ["sphinx", "jaraco.packaging (>=9)", "rst.linker (>=1.9)"]
perf = ["ipython"]
testing = ["pytest (>=6)", "pytest-checkdocs (>=2.4)", "pytest-flake8", "pytest-cov", "pytest-enabler (>=1.3)", "packaging", "pyfakefs", "flufl.flake8", "pytest-perf (>=0.9.2)", "pytest-black (>=0.3.7)", "pytest-mypy (>=0.9.1)", "importlib-resources (>=1.3)"]

[[package]]
name = "iniconfig"
version = "1.1.1"
description = "iniconfig: brain-dead simple config-ini parsing"
category = "dev"
optional = false
python-versions = "*"

[[package]]
name = "isort"
version = "5.10.1"
description = "A Python utility / library to sort Python imports."
category = "dev"
optional = false
python-versions = ">=3.6.1,<4.0"

[package.extras]
pipfile_deprecated_finder = ["pipreqs", "requirementslib"]
requirements_deprecated_finder = ["pipreqs", "pip-api"]
colors = ["colorama (>=0.4.3,<0.5.0)"]
plugins = ["setuptools"]

[[package]]
name = "joblib"
version = "1.1.0"
description = "Lightweight pipelining with Python functions"
category = "main"
optional = false
python-versions = ">=3.6"

[[package]]
name = "kiwisolver"
version = "1.4.4"
description = "A fast implementation of the Cassowary constraint solver"
category = "main"
optional = false
python-versions = ">=3.7"

[[package]]
name = "kornia"
version = "0.6.6"
description = "Open Source Differentiable Computer Vision Library for PyTorch"
category = "main"
optional = false
python-versions = ">=3.6"

[package.dependencies]
packaging = "*"
torch = ">=1.8.1"

[package.extras]
all = ["accelerate (==0.10.0)", "pytest (==7.1.2)", "pytest-flake8 (==1.1.1)", "flake8 (==4.0.1)", "pytest-cov (==3.0.0)", "pytest-mypy (==0.9.1)", "pydocstyle", "pre-commit (>=2.0)", "isort", "numpy", "scipy", "opencv-python", "dataclasses", "kornia-rs (==0.0.5)"]
dev = ["pytest (==7.1.2)", "pytest-flake8 (==1.1.1)", "flake8 (==4.0.1)", "pytest-cov (==3.0.0)", "pytest-mypy (==0.9.1)", "pydocstyle", "pre-commit (>=2.0)", "isort", "numpy", "scipy", "opencv-python", "kornia-rs (==0.0.5)"]
x = ["accelerate (==0.10.0)", "dataclasses"]

[[package]]
name = "lightning-bolts"
version = "0.3.4"
description = "PyTorch Lightning Bolts is a community contribution for ML researchers."
category = "main"
optional = false
python-versions = ">=3.6"

[package.dependencies]
packaging = "*"
pytorch-lightning = ">=1.1.1"
torch = ">=1.6"
torchmetrics = ">=0.2.0"

[package.extras]
dev = ["torchvision (>=0.7)", "scikit-learn (>=0.23)", "pillow", "opencv-python-headless", "gym (>=0.17.2)", "atari-py (>=0.2.0,<0.3.0)", "box2d-py (>=2.3.0,<2.4.0)", "matplotlib", "wandb", "scipy", "codecov (>=2.1)", "pytest (>=6.0)", "pytest-cov (>2.10)", "flake8", "check-manifest", "twine (>=3.2)", "isort (>=5.6.4)", "pre-commit (>=1.0)", "mypy (>=0.790)", "yapf (>=0.29.0)", "atari-py (==0.2.6)"]
extra = ["torchvision (>=0.7)", "scikit-learn (>=0.23)", "pillow", "opencv-python-headless", "gym (>=0.17.2)", "atari-py (>=0.2.0,<0.3.0)", "box2d-py (>=2.3.0,<2.4.0)", "matplotlib", "wandb", "scipy"]
loggers = ["matplotlib", "wandb", "scipy"]
models = ["torchvision (>=0.7)", "scikit-learn (>=0.23)", "pillow", "opencv-python-headless", "gym (>=0.17.2)", "atari-py (>=0.2.0,<0.3.0)", "box2d-py (>=2.3.0,<2.4.0)"]
test = ["codecov (>=2.1)", "pytest (>=6.0)", "pytest-cov (>2.10)", "flake8", "check-manifest", "twine (>=3.2)", "isort (>=5.6.4)", "pre-commit (>=1.0)", "mypy (>=0.790)", "yapf (>=0.29.0)", "atari-py (==0.2.6)", "scikit-learn (>=0.23)"]

[[package]]
name = "lmdb"
version = "1.2.1"
description = "Universal Python binding for the LMDB 'Lightning' Database"
category = "main"
optional = false
python-versions = "*"

[package.dependencies]
cffi = ">=0.8"

[[package]]
name = "markdown"
version = "3.4.1"
description = "Python implementation of Markdown."
category = "main"
optional = false
python-versions = ">=3.7"

[package.dependencies]
importlib-metadata = {version = ">=4.4", markers = "python_version < \"3.10\""}

[package.extras]
testing = ["coverage", "pyyaml"]

[[package]]
name = "matplotlib"
version = "3.5.2"
description = "Python plotting package"
category = "main"
optional = false
python-versions = ">=3.7"

[package.dependencies]
cycler = ">=0.10"
fonttools = ">=4.22.0"
kiwisolver = ">=1.0.1"
numpy = ">=1.17"
packaging = ">=20.0"
pillow = ">=6.2.0"
pyparsing = ">=2.2.1"
python-dateutil = ">=2.7"
setuptools_scm = ">=4"

[[package]]
name = "mccabe"
version = "0.6.1"
description = "McCabe checker, plugin for flake8"
category = "dev"
optional = false
python-versions = "*"

[[package]]
name = "multidict"
version = "6.0.2"
description = "multidict implementation"
category = "main"
optional = false
python-versions = ">=3.7"

[[package]]
name = "munch"
version = "2.5.0"
description = "A dot-accessible dictionary (a la JavaScript objects)"
category = "main"
optional = false
python-versions = "*"

[package.dependencies]
six = "*"

[package.extras]
testing = ["pytest", "coverage", "astroid (>=1.5.3,<1.6.0)", "pylint (>=1.7.2,<1.8.0)", "astroid (>=2.0)", "pylint (>=2.3.1,<2.4.0)"]
yaml = ["PyYAML (>=5.1.0)"]

[[package]]
name = "mypy"
version = "0.961"
description = "Optional static typing for Python"
category = "main"
optional = false
python-versions = ">=3.6"

[package.dependencies]
mypy-extensions = ">=0.4.3"
tomli = {version = ">=1.1.0", markers = "python_version < \"3.11\""}
typing-extensions = ">=3.10"

[package.extras]
dmypy = ["psutil (>=4.0)"]
python2 = ["typed-ast (>=1.4.0,<2)"]
reports = ["lxml"]

[[package]]
name = "mypy-extensions"
version = "0.4.3"
description = "Experimental type system extensions for programs checked with the mypy typechecker."
category = "main"
optional = false
python-versions = "*"

[[package]]
name = "networkx"
version = "2.8.4"
description = "Python package for creating and manipulating graphs and networks"
category = "main"
optional = false
python-versions = ">=3.8"

[package.extras]
default = ["numpy (>=1.19)", "scipy (>=1.8)", "matplotlib (>=3.4)", "pandas (>=1.3)"]
developer = ["pre-commit (>=2.19)", "mypy (>=0.960)"]
doc = ["sphinx (>=5)", "pydata-sphinx-theme (>=0.9)", "sphinx-gallery (>=0.10)", "numpydoc (>=1.4)", "pillow (>=9.1)", "nb2plots (>=0.6)", "texext (>=0.6.6)"]
extra = ["lxml (>=4.6)", "pygraphviz (>=1.9)", "pydot (>=1.4.2)", "sympy (>=1.10)"]
test = ["pytest (>=7.1)", "pytest-cov (>=3.0)", "codecov (>=2.1)"]

[[package]]
name = "numpy"
version = "1.23.1"
description = "NumPy is the fundamental package for array computing with Python."
category = "main"
optional = false
python-versions = ">=3.8"

[[package]]
name = "oauthlib"
version = "3.2.0"
description = "A generic, spec-compliant, thorough implementation of the OAuth request-signing logic"
category = "main"
optional = false
python-versions = ">=3.6"

[package.extras]
rsa = ["cryptography (>=3.0.0)"]
signals = ["blinker (>=1.4.0)"]
signedtoken = ["cryptography (>=3.0.0)", "pyjwt (>=2.0.0,<3)"]

[[package]]
name = "omegaconf"
version = "2.2.2"
description = "A flexible configuration library"
category = "main"
optional = false
python-versions = ">=3.6"

[package.dependencies]
antlr4-python3-runtime = ">=4.9.0,<4.10.0"
PyYAML = ">=5.1.0"

[[package]]
name = "packaging"
version = "21.3"
description = "Core utilities for Python packages"
category = "main"
optional = false
python-versions = ">=3.6"

[package.dependencies]
pyparsing = ">=2.0.2,<3.0.5 || >3.0.5"

[[package]]
name = "pandas"
version = "1.3.1"
description = "Powerful data structures for data analysis, time series, and statistics"
category = "main"
optional = false
python-versions = ">=3.7.1"

[package.dependencies]
numpy = ">=1.17.3"
python-dateutil = ">=2.7.3"
pytz = ">=2017.3"

[package.extras]
test = ["hypothesis (>=3.58)", "pytest (>=6.0)", "pytest-xdist"]

[[package]]
name = "pathspec"
version = "0.9.0"
description = "Utility library for gitignore style pattern matching of file paths."
category = "dev"
optional = false
python-versions = "!=3.0.*,!=3.1.*,!=3.2.*,!=3.3.*,!=3.4.*,>=2.7"

[[package]]
name = "pathtools"
version = "0.1.2"
description = "File system general utilities"
category = "main"
optional = false
python-versions = "*"

[[package]]
name = "pillow"
version = "9.2.0"
description = "Python Imaging Library (Fork)"
category = "main"
optional = false
python-versions = ">=3.7"

[package.extras]
docs = ["furo", "olefile", "sphinx (>=2.4)", "sphinx-copybutton", "sphinx-issues (>=3.0.1)", "sphinx-removed-in", "sphinxext-opengraph"]
tests = ["check-manifest", "coverage", "defusedxml", "markdown2", "olefile", "packaging", "pyroma", "pytest", "pytest-cov", "pytest-timeout"]

[[package]]
name = "platformdirs"
version = "2.5.2"
description = "A small Python module for determining appropriate platform-specific dirs, e.g. a \"user data dir\"."
category = "dev"
optional = false
python-versions = ">=3.7"

[package.extras]
docs = ["furo (>=2021.7.5b38)", "proselint (>=0.10.2)", "sphinx-autodoc-typehints (>=1.12)", "sphinx (>=4)"]
test = ["appdirs (==1.4.4)", "pytest-cov (>=2.7)", "pytest-mock (>=3.6)", "pytest (>=6)"]

[[package]]
name = "pluggy"
version = "1.0.0"
description = "plugin and hook calling mechanisms for python"
category = "dev"
optional = false
python-versions = ">=3.6"

[package.extras]
dev = ["pre-commit", "tox"]
testing = ["pytest", "pytest-benchmark"]

[[package]]
name = "pretrainedmodels"
version = "0.7.4"
description = "Pretrained models for Pytorch"
category = "main"
optional = false
python-versions = "*"

[package.dependencies]
munch = "*"
torch = "*"
torchvision = "*"
tqdm = "*"

[[package]]
name = "promise"
version = "2.3"
description = "Promises/A+ implementation for Python"
category = "main"
optional = false
python-versions = "*"

[package.dependencies]
six = "*"

[package.extras]
test = ["pytest (>=2.7.3)", "pytest-cov", "coveralls", "futures", "pytest-benchmark", "mock"]

[[package]]
name = "protobuf"
version = "3.19.4"
description = "Protocol Buffers"
category = "main"
optional = false
python-versions = ">=3.5"

[[package]]
name = "psutil"
version = "5.9.1"
description = "Cross-platform lib for process and system monitoring in Python."
category = "main"
optional = false
python-versions = ">=2.7, !=3.0.*, !=3.1.*, !=3.2.*, !=3.3.*"

[package.extras]
test = ["ipaddress", "mock", "enum34", "pywin32", "wmi"]

[[package]]
name = "py"
version = "1.11.0"
description = "library with cross-python path, ini-parsing, io, code, log facilities"
category = "dev"
optional = false
python-versions = ">=2.7, !=3.0.*, !=3.1.*, !=3.2.*, !=3.3.*, !=3.4.*"

[[package]]
name = "pyasn1"
version = "0.4.8"
description = "ASN.1 types and codecs"
category = "main"
optional = false
python-versions = "*"

[[package]]
name = "pyasn1-modules"
version = "0.2.8"
description = "A collection of ASN.1-based protocols modules."
category = "main"
optional = false
python-versions = "*"

[package.dependencies]
pyasn1 = ">=0.4.6,<0.5.0"

[[package]]
name = "pycodestyle"
version = "2.8.0"
description = "Python style guide checker"
category = "dev"
optional = false
python-versions = ">=2.7, !=3.0.*, !=3.1.*, !=3.2.*, !=3.3.*, !=3.4.*"

[[package]]
name = "pycparser"
version = "2.21"
description = "C parser in Python"
category = "main"
optional = false
python-versions = ">=2.7, !=3.0.*, !=3.1.*, !=3.2.*, !=3.3.*"

[[package]]
name = "pydeprecate"
version = "0.3.2"
description = "Deprecation tooling"
category = "main"
optional = false
python-versions = ">=3.6"

[[package]]
name = "pydocstyle"
version = "6.1.1"
description = "Python docstring style checker"
category = "dev"
optional = false
python-versions = ">=3.6"

[package.dependencies]
snowballstemmer = "*"

[package.extras]
toml = ["toml"]

[[package]]
name = "pyflakes"
version = "2.4.0"
description = "passive checker of Python programs"
category = "dev"
optional = false
python-versions = ">=2.7, !=3.0.*, !=3.1.*, !=3.2.*, !=3.3.*"

[[package]]
name = "pyparsing"
version = "3.0.9"
description = "pyparsing module - Classes and methods to define and execute parsing grammars"
category = "main"
optional = false
python-versions = ">=3.6.8"

[package.extras]
diagrams = ["railroad-diagrams", "jinja2"]

[[package]]
name = "pyproj"
version = "3.3.1"
description = "Python interface to PROJ (cartographic projections and coordinate transformations library)"
category = "main"
optional = false
python-versions = ">=3.8"

[package.dependencies]
certifi = "*"

[[package]]
name = "pyshp"
version = "2.1.3"
description = "Pure Python read/write support for ESRI Shapefile format"
category = "main"
optional = false
python-versions = ">= 2.7"

[[package]]
name = "pytest"
version = "7.1.2"
description = "pytest: simple powerful testing with Python"
category = "dev"
optional = false
python-versions = ">=3.7"

[package.dependencies]
atomicwrites = {version = ">=1.0", markers = "sys_platform == \"win32\""}
attrs = ">=19.2.0"
colorama = {version = "*", markers = "sys_platform == \"win32\""}
iniconfig = "*"
packaging = "*"
pluggy = ">=0.12,<2.0"
py = ">=1.8.2"
tomli = ">=1.0.0"

[package.extras]
testing = ["argcomplete", "hypothesis (>=3.56)", "mock", "nose", "pygments (>=2.7.2)", "requests", "xmlschema"]

[[package]]
name = "pytest-cov"
version = "3.0.0"
description = "Pytest plugin for measuring coverage."
category = "dev"
optional = false
python-versions = ">=3.6"

[package.dependencies]
coverage = {version = ">=5.2.1", extras = ["toml"]}
pytest = ">=4.6"

[package.extras]
testing = ["fields", "hunter", "process-tests", "six", "pytest-xdist", "virtualenv"]

[[package]]
name = "python-dateutil"
version = "2.8.2"
description = "Extensions to the standard Python datetime module"
category = "main"
optional = false
python-versions = "!=3.0.*,!=3.1.*,!=3.2.*,>=2.7"

[package.dependencies]
six = ">=1.5"

[[package]]
name = "pytorch-lightning"
version = "1.6.0"
description = "PyTorch Lightning is the lightweight PyTorch wrapper for ML researchers. Scale your models. Write less boilerplate."
category = "main"
optional = false
python-versions = ">=3.7"

[package.dependencies]
fsspec = {version = ">=2021.05.0,<2021.06.0 || >2021.06.0", extras = ["http"]}
numpy = ">=1.17.2"
packaging = ">=17.0"
pyDeprecate = ">=0.3.1,<0.4.0"
PyYAML = ">=5.4"
tensorboard = ">=2.2.0"
torch = ">=1.8"
torchmetrics = ">=0.4.1"
tqdm = ">=4.41.0"
typing-extensions = ">=4.0.0"

[package.extras]
all = ["matplotlib (>3.1)", "horovod (>=0.21.2,!=0.24.0)", "torchtext (>=0.9)", "omegaconf (>=2.0.5)", "hydra-core (>=1.0.5)", "jsonargparse[signatures] (>=4.3.0)", "gcsfs (>=2021.5.0)", "rich (>=10.2.2,<10.15.0 || >=10.16.0)", "neptune-client (>=0.10.0)", "comet-ml (>=3.1.12)", "mlflow (>=1.0.0)", "test-tube (>=0.7.5)", "wandb (>=0.8.21)", "coverage (>5.2.0,<6.3)", "codecov (>=2.1)", "pytest (>=6.0)", "pytest-rerunfailures (>=10.2)", "twine (==3.2)", "mypy (>=0.920)", "flake8 (>=3.9.2)", "pre-commit (>=1.0)", "pytest-forked", "sklearn", "jsonargparse", "cloudpickle (>=1.3)", "scikit-learn (>0.22.1)", "onnxruntime", "pandas", "torchvision (>=0.9)", "gym[classic_control] (>=0.17.0)", "ipython"]
cpu = ["matplotlib (>3.1)", "torchtext (>=0.9)", "omegaconf (>=2.0.5)", "hydra-core (>=1.0.5)", "jsonargparse[signatures] (>=4.3.0)", "gcsfs (>=2021.5.0)", "rich (>=10.2.2,<10.15.0 || >=10.16.0)", "neptune-client (>=0.10.0)", "comet-ml (>=3.1.12)", "mlflow (>=1.0.0)", "test-tube (>=0.7.5)", "wandb (>=0.8.21)", "coverage (>5.2.0,<6.3)", "codecov (>=2.1)", "pytest (>=6.0)", "pytest-rerunfailures (>=10.2)", "twine (==3.2)", "mypy (>=0.920)", "flake8 (>=3.9.2)", "pre-commit (>=1.0)", "pytest-forked", "sklearn", "jsonargparse", "cloudpickle (>=1.3)", "scikit-learn (>0.22.1)", "onnxruntime", "pandas", "torchvision (>=0.9)", "gym[classic_control] (>=0.17.0)", "ipython"]
cpu-extra = ["matplotlib (>3.1)", "torchtext (>=0.9)", "omegaconf (>=2.0.5)", "hydra-core (>=1.0.5)", "jsonargparse[signatures] (>=4.3.0)", "gcsfs (>=2021.5.0)", "rich (>=10.2.2,<10.15.0 || >=10.16.0)"]
dev = ["matplotlib (>3.1)", "horovod (>=0.21.2,!=0.24.0)", "torchtext (>=0.9)", "omegaconf (>=2.0.5)", "hydra-core (>=1.0.5)", "jsonargparse[signatures] (>=4.3.0)", "gcsfs (>=2021.5.0)", "rich (>=10.2.2,<10.15.0 || >=10.16.0)", "neptune-client (>=0.10.0)", "comet-ml (>=3.1.12)", "mlflow (>=1.0.0)", "test-tube (>=0.7.5)", "wandb (>=0.8.21)", "coverage (>5.2.0,<6.3)", "codecov (>=2.1)", "pytest (>=6.0)", "pytest-rerunfailures (>=10.2)", "twine (==3.2)", "mypy (>=0.920)", "flake8 (>=3.9.2)", "pre-commit (>=1.0)", "pytest-forked", "sklearn", "jsonargparse", "cloudpickle (>=1.3)", "scikit-learn (>0.22.1)", "onnxruntime", "pandas"]
examples = ["torchvision (>=0.9)", "gym[classic_control] (>=0.17.0)", "ipython"]
extra = ["matplotlib (>3.1)", "horovod (>=0.21.2,!=0.24.0)", "torchtext (>=0.9)", "omegaconf (>=2.0.5)", "hydra-core (>=1.0.5)", "jsonargparse[signatures] (>=4.3.0)", "gcsfs (>=2021.5.0)", "rich (>=10.2.2,<10.15.0 || >=10.16.0)"]
loggers = ["neptune-client (>=0.10.0)", "comet-ml (>=3.1.12)", "mlflow (>=1.0.0)", "test-tube (>=0.7.5)", "wandb (>=0.8.21)"]
test = ["coverage (>5.2.0,<6.3)", "codecov (>=2.1)", "pytest (>=6.0)", "pytest-rerunfailures (>=10.2)", "twine (==3.2)", "mypy (>=0.920)", "flake8 (>=3.9.2)", "pre-commit (>=1.0)", "pytest-forked", "sklearn", "jsonargparse", "cloudpickle (>=1.3)", "scikit-learn (>0.22.1)", "onnxruntime", "pandas"]

[[package]]
name = "pytorch-lightning-bolts"
version = "0.3.2"
description = "PyTorch Lightning Bolts is a community contribution for ML researchers."
category = "main"
optional = false
python-versions = ">=3.6"

[package.dependencies]
pytorch-lightning = ">=1.1.1"
torch = ">=1.6"
torchmetrics = ">=0.2.0"

[package.extras]
dev = ["torchvision (>=0.7)", "scikit-learn (>=0.23)", "pillow", "opencv-python-headless", "gym (>=0.17.2)", "matplotlib", "wandb", "scipy", "codecov (>=2.1)", "pytest (>=6.0)", "pytest-cov (>2.10)", "flake8", "check-manifest", "twine (>=3.2)", "isort (>=5.6.4)", "pre-commit (>=1.0)", "mypy (>=0.790)", "yapf (>=0.29.0)", "atari-py (==0.2.6)"]
extra = ["torchvision (>=0.7)", "scikit-learn (>=0.23)", "pillow", "opencv-python-headless", "gym (>=0.17.2)", "matplotlib", "wandb", "scipy"]
loggers = ["matplotlib", "wandb", "scipy"]
models = ["torchvision (>=0.7)", "scikit-learn (>=0.23)", "pillow", "opencv-python-headless", "gym (>=0.17.2)"]
test = ["codecov (>=2.1)", "pytest (>=6.0)", "pytest-cov (>2.10)", "flake8", "check-manifest", "twine (>=3.2)", "isort (>=5.6.4)", "pre-commit (>=1.0)", "mypy (>=0.790)", "yapf (>=0.29.0)", "atari-py (==0.2.6)", "scikit-learn (>=0.23)"]

[[package]]
name = "pytz"
version = "2022.1"
description = "World timezone definitions, modern and historical"
category = "main"
optional = false
python-versions = "*"

[[package]]
name = "pywavelets"
version = "1.3.0"
description = "PyWavelets, wavelet transform module"
category = "main"
optional = false
python-versions = ">=3.7"

[package.dependencies]
numpy = ">=1.17.3"

[[package]]
name = "pyyaml"
version = "6.0"
description = "YAML parser and emitter for Python"
category = "main"
optional = false
python-versions = ">=3.6"

[[package]]
name = "rasterio"
version = "1.2.4"
description = "Fast and direct raster I/O for use with Numpy and SciPy"
category = "main"
optional = false
python-versions = ">=3.6"

[package.dependencies]
affine = "*"
attrs = "*"
certifi = "*"
click = ">=4.0"
click-plugins = "*"
cligj = ">=0.5"
numpy = "*"
snuggs = ">=1.4.1"

[package.extras]
all = ["sphinx-rtd-theme", "boto3 (>=1.2.4)", "matplotlib", "pytest (>=2.8.2)", "numpydoc", "ghp-import", "ipython (>=2.0)", "hypothesis", "packaging", "sphinx", "pytest-cov (>=2.2.0)", "shapely"]
docs = ["ghp-import", "numpydoc", "sphinx", "sphinx-rtd-theme"]
ipython = ["ipython (>=2.0)"]
plot = ["matplotlib"]
s3 = ["boto3 (>=1.2.4)"]
test = ["boto3 (>=1.2.4)", "hypothesis", "packaging", "pytest-cov (>=2.2.0)", "pytest (>=2.8.2)", "shapely"]

[[package]]
name = "regex"
version = "2021.8.3"
description = "Alternative regular expression module, to replace re."
category = "main"
optional = false
python-versions = "*"

[[package]]
name = "requests"
version = "2.28.1"
description = "Python HTTP for Humans."
category = "main"
optional = false
python-versions = ">=3.7, <4"

[package.dependencies]
certifi = ">=2017.4.17"
charset-normalizer = ">=2,<3"
idna = ">=2.5,<4"
urllib3 = ">=1.21.1,<1.27"

[package.extras]
socks = ["PySocks (>=1.5.6,!=1.5.7)"]
use_chardet_on_py3 = ["chardet (>=3.0.2,<6)"]

[[package]]
name = "requests-oauthlib"
version = "1.3.1"
description = "OAuthlib authentication support for Requests."
category = "main"
optional = false
python-versions = ">=2.7, !=3.0.*, !=3.1.*, !=3.2.*, !=3.3.*"

[package.dependencies]
oauthlib = ">=3.0.0"
requests = ">=2.0.0"

[package.extras]
rsa = ["oauthlib[signedtoken] (>=3.0.0)"]

[[package]]
name = "rsa"
version = "4.8"
description = "Pure-Python RSA implementation"
category = "main"
optional = false
python-versions = ">=3.6,<4"

[package.dependencies]
pyasn1 = ">=0.1.3"

[[package]]
name = "rtree"
version = "1.0.0"
description = "R-Tree spatial index for Python GIS"
category = "main"
optional = false
python-versions = ">=3.7"

[[package]]
name = "ruamel.yaml"
version = "0.17.21"
description = "ruamel.yaml is a YAML parser/emitter that supports roundtrip preservation of comments, seq/map flow style, and map key order"
category = "main"
optional = false
python-versions = ">=3"

[package.dependencies]
"ruamel.yaml.clib" = {version = ">=0.2.6", markers = "platform_python_implementation == \"CPython\" and python_version < \"3.11\""}

[package.extras]
docs = ["ryd"]
jinja2 = ["ruamel.yaml.jinja2 (>=0.2)"]

[[package]]
name = "ruamel.yaml.clib"
version = "0.2.6"
description = "C version of reader, parser and emitter for ruamel.yaml derived from libyaml"
category = "main"
optional = false
python-versions = ">=3.5"

[[package]]
name = "scikit-image"
version = "0.18.1"
description = "Image processing in Python"
category = "main"
optional = false
python-versions = ">=3.7"

[package.dependencies]
imageio = ">=2.3.0"
matplotlib = ">=2.0.0,<3.0.0 || >3.0.0"
networkx = ">=2.0"
numpy = ">=1.16.5"
pillow = ">=4.3.0,<7.1.0 || >7.1.0,<7.1.1 || >7.1.1"
PyWavelets = ">=1.1.1"
scipy = ">=1.0.1"
tifffile = ">=2019.7.26"

[package.extras]
data = ["pooch (>=1.3.0)"]
docs = ["sphinx (>=1.8,<=2.4.4)", "sphinx-gallery (>=0.7.0,!=0.8.0)", "numpydoc (>=1.0)", "sphinx-copybutton", "pytest-runner", "scikit-learn", "matplotlib (>=3.0.1)", "dask[array] (>=0.15.0,!=2.17.0)", "cloudpickle (>=0.2.1)", "pandas (>=0.23.0)", "seaborn (>=0.7.1)", "pooch (>=1.3.0)", "tifffile (>=2020.5.30)", "myst-parser", "ipywidgets", "plotly (>=4.10.0)"]
optional = ["simpleitk", "astropy (>=3.1.2)", "qtpy", "pyamg", "dask[array] (>=1.0.0,!=2.17.0)", "cloudpickle (>=0.2.1)", "pooch (>=1.3.0)"]
test = ["pytest (>=5.2.0)", "pytest-cov (>=2.7.0)", "pytest-localserver", "pytest-faulthandler", "flake8", "codecov", "pooch (>=1.3.0)"]

[[package]]
name = "scikit-learn"
version = "0.24.2"
description = "A set of python modules for machine learning and data mining"
category = "main"
optional = false
python-versions = ">=3.6"

[package.dependencies]
joblib = ">=0.11"
numpy = ">=1.13.3"
scipy = ">=0.19.1"
threadpoolctl = ">=2.0.0"

[package.extras]
benchmark = ["matplotlib (>=2.1.1)", "pandas (>=0.25.0)", "memory-profiler (>=0.57.0)"]
docs = ["matplotlib (>=2.1.1)", "scikit-image (>=0.13)", "pandas (>=0.25.0)", "seaborn (>=0.9.0)", "memory-profiler (>=0.57.0)", "sphinx (>=3.2.0)", "sphinx-gallery (>=0.7.0)", "numpydoc (>=1.0.0)", "Pillow (>=7.1.2)", "sphinx-prompt (>=1.3.0)"]
examples = ["matplotlib (>=2.1.1)", "scikit-image (>=0.13)", "pandas (>=0.25.0)", "seaborn (>=0.9.0)"]
tests = ["matplotlib (>=2.1.1)", "scikit-image (>=0.13)", "pandas (>=0.25.0)", "pytest (>=5.0.1)", "pytest-cov (>=2.9.0)", "flake8 (>=3.8.2)", "mypy (>=0.770)", "pyamg (>=4.0.0)"]

[[package]]
name = "scipy"
version = "1.6.1"
description = "SciPy: Scientific Library for Python"
category = "main"
optional = false
python-versions = ">=3.7"

[package.dependencies]
numpy = ">=1.16.5"

[[package]]
name = "segmentation-models-pytorch"
version = "0.3.0.dev0"
description = "Image segmentation models with pre-trained backbones. PyTorch."
category = "main"
optional = false
python-versions = ">=3.6.0"
develop = false

[package.dependencies]
efficientnet-pytorch = "0.6.3"
pillow = "*"
pretrainedmodels = "0.7.4"
timm = ">=0.4.12"
torchvision = ">=0.5.0"
tqdm = "*"

[package.extras]
test = ["pytest", "mock", "pre-commit", "flake8 (==4.0.1)", "flake8-docstrings (==1.6.0)"]

[package.source]
type = "git"
url = "https://github.com/ElementAI/segmentation_models.pytorch.git"
reference = "903115cb156e7bd6d28148e7db66584b3b81b4a8"
resolved_reference = "903115cb156e7bd6d28148e7db66584b3b81b4a8"

[[package]]
name = "sentry-sdk"
<<<<<<< HEAD
version = "1.7.1"
=======
version = "1.7.2"
>>>>>>> cbc6f6eb
description = "Python client for Sentry (https://sentry.io)"
category = "main"
optional = false
python-versions = "*"

[package.dependencies]
certifi = "*"
urllib3 = ">=1.10.0"

[package.extras]
aiohttp = ["aiohttp (>=3.5)"]
beam = ["apache-beam (>=2.12)"]
bottle = ["bottle (>=0.12.13)"]
celery = ["celery (>=3)"]
chalice = ["chalice (>=1.16.0)"]
django = ["django (>=1.8)"]
falcon = ["falcon (>=1.4)"]
flask = ["flask (>=0.11)", "blinker (>=1.1)"]
httpx = ["httpx (>=0.16.0)"]
pure_eval = ["pure-eval", "executing", "asttokens"]
pyspark = ["pyspark (>=2.4.4)"]
quart = ["quart (>=0.16.1)", "blinker (>=1.1)"]
rq = ["rq (>=0.6)"]
sanic = ["sanic (>=0.8)"]
sqlalchemy = ["sqlalchemy (>=1.2)"]
tornado = ["tornado (>=5)"]

[[package]]
name = "setproctitle"
version = "1.2.3"
description = "A Python module to customize the process title"
category = "main"
optional = false
python-versions = ">=3.6"

[package.extras]
test = ["pytest"]

[[package]]
name = "setuptools-scm"
version = "7.0.5"
description = "the blessed package to manage your versions by scm tags"
category = "main"
optional = false
python-versions = ">=3.7"

[package.dependencies]
packaging = ">=20.0"
tomli = ">=1.0.0"
typing-extensions = "*"

[package.extras]
test = ["pytest (>=6.2)", "virtualenv (>20)"]
toml = ["setuptools (>=42)"]

[[package]]
name = "shapely"
version = "1.7.1"
description = "Geometric objects, predicates, and operations"
category = "main"
optional = false
python-versions = "*"

[package.extras]
all = ["numpy", "pytest", "pytest-cov"]
test = ["pytest", "pytest-cov"]
vectorized = ["numpy"]

[[package]]
name = "shortuuid"
version = "1.0.9"
description = "A generator library for concise, unambiguous and URL-safe UUIDs."
category = "main"
optional = false
python-versions = ">=3.5"

[[package]]
name = "six"
version = "1.16.0"
description = "Python 2 and 3 compatibility utilities"
category = "main"
optional = false
python-versions = ">=2.7, !=3.0.*, !=3.1.*, !=3.2.*"

[[package]]
name = "smmap"
version = "5.0.0"
description = "A pure Python implementation of a sliding window memory map manager"
category = "main"
optional = false
python-versions = ">=3.6"

[[package]]
name = "snowballstemmer"
version = "2.2.0"
description = "This package provides 29 stemmers for 28 languages generated from Snowball algorithms."
category = "dev"
optional = false
python-versions = "*"

[[package]]
name = "snuggs"
version = "1.4.7"
description = "Snuggs are s-expressions for Numpy"
category = "main"
optional = false
python-versions = "*"

[package.dependencies]
numpy = "*"
pyparsing = ">=2.1.6"

[package.extras]
test = ["pytest", "hypothesis"]

[[package]]
name = "tensorboard"
version = "2.9.1"
description = "TensorBoard lets you watch Tensors Flow"
category = "main"
optional = false
python-versions = ">=3.6"

[package.dependencies]
absl-py = ">=0.4"
google-auth = ">=1.6.3,<3"
google-auth-oauthlib = ">=0.4.1,<0.5"
grpcio = ">=1.24.3"
markdown = ">=2.6.8"
numpy = ">=1.12.0"
protobuf = ">=3.9.2,<3.20"
requests = ">=2.21.0,<3"
tensorboard-data-server = ">=0.6.0,<0.7.0"
tensorboard-plugin-wit = ">=1.6.0"
werkzeug = ">=1.0.1"

[[package]]
name = "tensorboard-data-server"
version = "0.6.1"
description = "Fast data loading for TensorBoard"
category = "main"
optional = false
python-versions = ">=3.6"

[[package]]
name = "tensorboard-plugin-wit"
version = "1.8.1"
description = "What-If Tool TensorBoard plugin."
category = "main"
optional = false
python-versions = "*"

[[package]]
name = "threadpoolctl"
version = "3.1.0"
description = "threadpoolctl"
category = "main"
optional = false
python-versions = ">=3.6"

[[package]]
name = "tifffile"
version = "2022.5.4"
description = "Read and write TIFF files"
category = "main"
optional = false
python-versions = ">=3.8"

[package.dependencies]
numpy = ">=1.19.2"

[package.extras]
all = ["imagecodecs (>=2021.11.20)", "matplotlib (>=3.3)", "lxml"]

[[package]]
name = "timm"
version = "0.6.6"
description = "(Unofficial) PyTorch Image Models"
category = "main"
optional = false
python-versions = ">=3.6"
develop = false

[package.dependencies]
torch = ">=1.4"
torchvision = "*"

[package.source]
type = "git"
url = "https://github.com/rwightman/pytorch-image-models.git"
reference = "master"
<<<<<<< HEAD
resolved_reference = "324a4e58b6b0365d16dcf8f93739be8f74cd7d37"
=======
resolved_reference = "4547920f859b9d9ddfe630800ae375c4bcc7b3b6"
>>>>>>> cbc6f6eb

[[package]]
name = "tomli"
version = "2.0.1"
description = "A lil' TOML parser"
category = "main"
optional = false
python-versions = ">=3.7"

[[package]]
name = "torch"
version = "1.12.0"
description = "Tensors and Dynamic neural networks in Python with strong GPU acceleration"
category = "main"
optional = false
python-versions = ">=3.7.0"

[package.dependencies]
typing-extensions = "*"

[[package]]
name = "torchgeo"
version = "0.2.0"
description = "TorchGeo: datasets, transforms, and models for geospatial data"
category = "main"
optional = false
python-versions = ">=3.6"

[package.dependencies]
einops = "*"
fiona = ">=1.5"
kornia = ">=0.5.4"
matplotlib = "*"
numpy = "*"
omegaconf = ">=2.1"
pillow = ">=2.9"
pyproj = ">=2.2"
pytorch-lightning = ">=1.3"
rasterio = ">=1.0.16"
rtree = ">=0.5"
scikit-learn = ">=0.18"
segmentation-models-pytorch = ">=0.2"
shapely = ">=1.3"
timm = ">=0.2.1"
torch = ">=1.7"
torchmetrics = "*"
torchvision = ">=0.10"

[package.extras]
datasets = ["h5py", "laspy (>=2)", "open3d (>=0.11.2)", "opencv-python", "pandas (>=0.19.1)", "pycocotools", "radiant-mlhub (>=0.2.1)", "rarfile (>=3)", "scipy (>=0.9)"]
style = ["black (>=21.4b0)", "flake8 (>=3.8)", "isort[colors] (>=5.8)", "pydocstyle[toml] (>=6.1)"]
tests = ["mypy (>=0.900)", "nbmake (>=0.1)", "pytest (>=6)", "pytest-cov (>=2.4)"]

[[package]]
name = "torchmetrics"
version = "0.8.2"
description = "PyTorch native Metrics"
category = "main"
optional = false
python-versions = ">=3.6"

[package.dependencies]
numpy = ">=1.17.2"
packaging = "*"
pyDeprecate = ">=0.3.0,<0.4.0"
torch = ">=1.3.1"

[package.extras]
all = ["sacrebleu (>=2.0.0)", "check-manifest", "cloudpickle (>=1.3)", "rouge-score (>=0.0.4)", "fire", "codecov (>=2.1)", "scikit-image (>0.17.1)", "pytest-doctestplus (>=0.9.0)", "mypy (>=0.790)", "transformers (>=4.0)", "requests", "pypesq", "scikit-learn (>=0.24)", "mir-eval (>=0.6)", "jiwer (>=2.3.0)", "fast-bss-eval (>=0.1.0)", "bert-score (==0.3.10)", "psutil", "pre-commit (>=1.0)", "regex (>=2021.9.24)", "nltk (>=3.6)", "tqdm (>=4.41.0)", "pystoi", "pesq (>=0.0.3)", "torchvision (>=0.8)", "nbsphinx (>=0.8)", "sphinxcontrib-fulltoc (>=1.0)", "sphinx-paramlinks (>=0.5.1)", "sphinx-copybutton (>=0.3)", "sphinx-autodoc-typehints (>=1.0)", "sphinxcontrib-mockautodoc", "myst-parser", "sphinx (>=4.0)", "pandoc (>=1.0)", "docutils (>=0.16)", "sphinx-togglebutton (>=0.2)", "torch-fidelity", "scipy", "lpips", "torchvision", "pytorch-lightning (>=1.5)", "twine (>=3.2)", "torch-complex", "coverage (>5.2)", "pytest-cov (>2.10)", "phmdoctest (>=1.1.1)", "pytorch-msssim", "pytest (>=6.0.0,<7.0.0)"]
audio = ["pystoi", "pesq (>=0.0.3)"]
detection = ["torchvision (>=0.8)"]
docs = ["nbsphinx (>=0.8)", "sphinxcontrib-fulltoc (>=1.0)", "sphinx-paramlinks (>=0.5.1)", "sphinx-copybutton (>=0.3)", "sphinx-autodoc-typehints (>=1.0)", "sphinxcontrib-mockautodoc", "myst-parser", "sphinx (>=4.0)", "pandoc (>=1.0)", "docutils (>=0.16)", "sphinx-togglebutton (>=0.2)"]
image = ["torch-fidelity", "scipy", "lpips", "torchvision"]
integrate = ["pytorch-lightning (>=1.5)"]
test = ["twine (>=3.2)", "torch-complex", "coverage (>5.2)", "pytest-cov (>2.10)", "phmdoctest (>=1.1.1)", "pytorch-msssim", "pytest (>=6.0.0,<7.0.0)", "sacrebleu (>=2.0.0)", "check-manifest", "cloudpickle (>=1.3)", "rouge-score (>=0.0.4)", "fire", "codecov (>=2.1)", "scikit-image (>0.17.1)", "pytest-doctestplus (>=0.9.0)", "mypy (>=0.790)", "transformers (>=4.0)", "requests", "pypesq", "scikit-learn (>=0.24)", "mir-eval (>=0.6)", "jiwer (>=2.3.0)", "fast-bss-eval (>=0.1.0)", "bert-score (==0.3.10)", "psutil", "pre-commit (>=1.0)"]
text = ["regex (>=2021.9.24)", "nltk (>=3.6)", "tqdm (>=4.41.0)"]

[[package]]
name = "torchvision"
version = "0.13.0"
description = "image and video datasets and models for torch deep learning"
category = "main"
optional = false
python-versions = ">=3.7"

[package.dependencies]
numpy = "*"
pillow = ">=5.3.0,<8.3.0 || >=8.4.0"
requests = "*"
torch = "1.12.0"
typing-extensions = "*"

[package.extras]
scipy = ["scipy"]

[[package]]
name = "tqdm"
version = "4.64.0"
description = "Fast, Extensible Progress Meter"
category = "main"
optional = false
python-versions = "!=3.0.*,!=3.1.*,!=3.2.*,!=3.3.*,>=2.7"

[package.dependencies]
colorama = {version = "*", markers = "platform_system == \"Windows\""}

[package.extras]
dev = ["py-make (>=0.1.0)", "twine", "wheel"]
notebook = ["ipywidgets (>=6)"]
slack = ["slack-sdk"]
telegram = ["requests"]

[[package]]
name = "types-pyyaml"
version = "6.0.10"
description = "Typing stubs for PyYAML"
category = "main"
optional = false
python-versions = "*"

[[package]]
name = "typing-extensions"
version = "4.3.0"
description = "Backported and Experimental Type Hints for Python 3.7+"
category = "main"
optional = false
python-versions = ">=3.7"

[[package]]
name = "uritemplate"
version = "3.0.1"
description = "URI templates"
category = "main"
optional = false
python-versions = ">=2.7, !=3.0.*, !=3.1.*, !=3.2.*, !=3.3.*"

[[package]]
name = "urllib3"
version = "1.26.10"
description = "HTTP library with thread-safe connection pooling, file post, and more."
category = "main"
optional = false
python-versions = ">=2.7, !=3.0.*, !=3.1.*, !=3.2.*, !=3.3.*, !=3.4.*, !=3.5.*, <4"

[package.extras]
brotli = ["brotlicffi (>=0.8.0)", "brotli (>=1.0.9)", "brotlipy (>=0.6.0)"]
secure = ["pyOpenSSL (>=0.14)", "cryptography (>=1.3.4)", "idna (>=2.0.0)", "certifi", "ipaddress"]
socks = ["PySocks (>=1.5.6,!=1.5.7,<2.0)"]

[[package]]
name = "wandb"
version = "0.12.21"
description = "A CLI and library for interacting with the Weights and Biases API."
category = "main"
optional = false
python-versions = ">=3.6"

[package.dependencies]
Click = ">=7.0,<8.0.0 || >8.0.0"
docker-pycreds = ">=0.4.0"
GitPython = ">=1.0.0"
pathtools = "*"
promise = ">=2.0,<3"
protobuf = ">=3.12.0,<4.0dev"
psutil = ">=5.0.0"
PyYAML = "*"
requests = ">=2.0.0,<3"
sentry-sdk = ">=1.0.0"
setproctitle = "*"
shortuuid = ">=0.5.0"
six = ">=1.13.0"

[package.extras]
aws = ["boto3"]
azure = ["azure-storage-blob"]
gcp = ["google-cloud-storage"]
grpc = ["grpcio (>=1.27.2)"]
kubeflow = ["kubernetes", "minio", "google-cloud-storage", "sh"]
launch = ["nbconvert", "nbformat", "chardet", "iso8601", "typing-extensions", "boto3", "google-cloud-storage", "kubernetes"]
media = ["numpy", "moviepy", "pillow", "bokeh", "soundfile", "plotly", "rdkit-pypi"]
models = ["cloudpickle"]
sweeps = ["sweeps (>=0.1.0)"]

[[package]]
name = "wcwidth"
version = "0.2.5"
description = "Measures the displayed width of unicode strings in a terminal"
category = "main"
optional = false
python-versions = "*"

[[package]]
name = "werkzeug"
version = "2.1.2"
description = "The comprehensive WSGI web application library."
category = "main"
optional = false
python-versions = ">=3.7"

[package.extras]
watchdog = ["watchdog"]

[[package]]
name = "xmltodict"
version = "0.12.0"
description = "Makes working with XML feel like you are working with JSON"
category = "main"
optional = false
python-versions = ">=2.7, !=3.0.*, !=3.1.*, !=3.2.*, !=3.3.*"

[[package]]
name = "yarl"
version = "1.7.2"
description = "Yet another URL library"
category = "main"
optional = false
python-versions = ">=3.6"

[package.dependencies]
idna = ">=2.0"
multidict = ">=4.0"

[[package]]
name = "zipp"
version = "3.8.1"
description = "Backport of pathlib-compatible object wrapper for zip files"
category = "main"
optional = false
python-versions = ">=3.7"

[package.extras]
docs = ["sphinx", "jaraco.packaging (>=9)", "rst.linker (>=1.9)", "jaraco.tidelift (>=1.4)"]
testing = ["pytest (>=6)", "pytest-checkdocs (>=2.4)", "pytest-flake8", "pytest-cov", "pytest-enabler (>=1.3)", "jaraco.itertools", "func-timeout", "pytest-black (>=0.3.7)", "pytest-mypy (>=0.9.1)"]

[metadata]
lock-version = "1.1"
python-versions = ">=3.8.0,<4"
content-hash = "75666312a312979de1918f54acb32e1151b692e6bde970320f58ddd3a1220740"

[metadata.files]
absl-py = [
    {file = "absl-py-1.1.0.tar.gz", hash = "sha256:3aa39f898329c2156ff525dfa69ce709e42d77aab18bf4917719d6f260aa6a08"},
    {file = "absl_py-1.1.0-py3-none-any.whl", hash = "sha256:db97287655e30336938f8058d2c81ed2be6af1d9b6ebbcd8df1080a6c7fcd24e"},
]
affine = [
    {file = "affine-2.3.1-py2.py3-none-any.whl", hash = "sha256:de17839ff05e965580870c3b15e14cefd7992fa05dba9202a0879bbed0c171e4"},
    {file = "affine-2.3.1.tar.gz", hash = "sha256:d676de66157ad6af99ffd94e0f54e89dfc35b0fb7252ead2ed0ad2dca431bdd0"},
]
aiohttp = [
    {file = "aiohttp-3.8.1-cp310-cp310-macosx_10_9_universal2.whl", hash = "sha256:1ed0b6477896559f17b9eaeb6d38e07f7f9ffe40b9f0f9627ae8b9926ae260a8"},
    {file = "aiohttp-3.8.1-cp310-cp310-macosx_10_9_x86_64.whl", hash = "sha256:7dadf3c307b31e0e61689cbf9e06be7a867c563d5a63ce9dca578f956609abf8"},
    {file = "aiohttp-3.8.1-cp310-cp310-macosx_11_0_arm64.whl", hash = "sha256:a79004bb58748f31ae1cbe9fa891054baaa46fb106c2dc7af9f8e3304dc30316"},
    {file = "aiohttp-3.8.1-cp310-cp310-manylinux_2_17_aarch64.manylinux2014_aarch64.whl", hash = "sha256:12de6add4038df8f72fac606dff775791a60f113a725c960f2bab01d8b8e6b15"},
    {file = "aiohttp-3.8.1-cp310-cp310-manylinux_2_17_ppc64le.manylinux2014_ppc64le.whl", hash = "sha256:6f0d5f33feb5f69ddd57a4a4bd3d56c719a141080b445cbf18f238973c5c9923"},
    {file = "aiohttp-3.8.1-cp310-cp310-manylinux_2_17_s390x.manylinux2014_s390x.whl", hash = "sha256:eaba923151d9deea315be1f3e2b31cc39a6d1d2f682f942905951f4e40200922"},
    {file = "aiohttp-3.8.1-cp310-cp310-manylinux_2_5_i686.manylinux1_i686.manylinux_2_12_i686.manylinux2010_i686.whl", hash = "sha256:099ebd2c37ac74cce10a3527d2b49af80243e2a4fa39e7bce41617fbc35fa3c1"},
    {file = "aiohttp-3.8.1-cp310-cp310-manylinux_2_5_x86_64.manylinux1_x86_64.manylinux_2_12_x86_64.manylinux2010_x86_64.whl", hash = "sha256:2e5d962cf7e1d426aa0e528a7e198658cdc8aa4fe87f781d039ad75dcd52c516"},
    {file = "aiohttp-3.8.1-cp310-cp310-musllinux_1_1_aarch64.whl", hash = "sha256:fa0ffcace9b3aa34d205d8130f7873fcfefcb6a4dd3dd705b0dab69af6712642"},
    {file = "aiohttp-3.8.1-cp310-cp310-musllinux_1_1_i686.whl", hash = "sha256:61bfc23df345d8c9716d03717c2ed5e27374e0fe6f659ea64edcd27b4b044cf7"},
    {file = "aiohttp-3.8.1-cp310-cp310-musllinux_1_1_ppc64le.whl", hash = "sha256:31560d268ff62143e92423ef183680b9829b1b482c011713ae941997921eebc8"},
    {file = "aiohttp-3.8.1-cp310-cp310-musllinux_1_1_s390x.whl", hash = "sha256:01d7bdb774a9acc838e6b8f1d114f45303841b89b95984cbb7d80ea41172a9e3"},
    {file = "aiohttp-3.8.1-cp310-cp310-musllinux_1_1_x86_64.whl", hash = "sha256:97ef77eb6b044134c0b3a96e16abcb05ecce892965a2124c566af0fd60f717e2"},
    {file = "aiohttp-3.8.1-cp310-cp310-win32.whl", hash = "sha256:c2aef4703f1f2ddc6df17519885dbfa3514929149d3ff900b73f45998f2532fa"},
    {file = "aiohttp-3.8.1-cp310-cp310-win_amd64.whl", hash = "sha256:713ac174a629d39b7c6a3aa757b337599798da4c1157114a314e4e391cd28e32"},
    {file = "aiohttp-3.8.1-cp36-cp36m-macosx_10_9_x86_64.whl", hash = "sha256:473d93d4450880fe278696549f2e7aed8cd23708c3c1997981464475f32137db"},
    {file = "aiohttp-3.8.1-cp36-cp36m-manylinux_2_17_aarch64.manylinux2014_aarch64.whl", hash = "sha256:99b5eeae8e019e7aad8af8bb314fb908dd2e028b3cdaad87ec05095394cce632"},
    {file = "aiohttp-3.8.1-cp36-cp36m-manylinux_2_17_ppc64le.manylinux2014_ppc64le.whl", hash = "sha256:3af642b43ce56c24d063325dd2cf20ee012d2b9ba4c3c008755a301aaea720ad"},
    {file = "aiohttp-3.8.1-cp36-cp36m-manylinux_2_17_s390x.manylinux2014_s390x.whl", hash = "sha256:c3630c3ef435c0a7c549ba170a0633a56e92629aeed0e707fec832dee313fb7a"},
    {file = "aiohttp-3.8.1-cp36-cp36m-manylinux_2_5_i686.manylinux1_i686.manylinux_2_12_i686.manylinux2010_i686.whl", hash = "sha256:4a4a4e30bf1edcad13fb0804300557aedd07a92cabc74382fdd0ba6ca2661091"},
    {file = "aiohttp-3.8.1-cp36-cp36m-manylinux_2_5_x86_64.manylinux1_x86_64.manylinux_2_12_x86_64.manylinux2010_x86_64.whl", hash = "sha256:6f8b01295e26c68b3a1b90efb7a89029110d3a4139270b24fda961893216c440"},
    {file = "aiohttp-3.8.1-cp36-cp36m-musllinux_1_1_aarch64.whl", hash = "sha256:a25fa703a527158aaf10dafd956f7d42ac6d30ec80e9a70846253dd13e2f067b"},
    {file = "aiohttp-3.8.1-cp36-cp36m-musllinux_1_1_i686.whl", hash = "sha256:5bfde62d1d2641a1f5173b8c8c2d96ceb4854f54a44c23102e2ccc7e02f003ec"},
    {file = "aiohttp-3.8.1-cp36-cp36m-musllinux_1_1_ppc64le.whl", hash = "sha256:51467000f3647d519272392f484126aa716f747859794ac9924a7aafa86cd411"},
    {file = "aiohttp-3.8.1-cp36-cp36m-musllinux_1_1_s390x.whl", hash = "sha256:03a6d5349c9ee8f79ab3ff3694d6ce1cfc3ced1c9d36200cb8f08ba06bd3b782"},
    {file = "aiohttp-3.8.1-cp36-cp36m-musllinux_1_1_x86_64.whl", hash = "sha256:102e487eeb82afac440581e5d7f8f44560b36cf0bdd11abc51a46c1cd88914d4"},
    {file = "aiohttp-3.8.1-cp36-cp36m-win32.whl", hash = "sha256:4aed991a28ea3ce320dc8ce655875e1e00a11bdd29fe9444dd4f88c30d558602"},
    {file = "aiohttp-3.8.1-cp36-cp36m-win_amd64.whl", hash = "sha256:b0e20cddbd676ab8a64c774fefa0ad787cc506afd844de95da56060348021e96"},
    {file = "aiohttp-3.8.1-cp37-cp37m-macosx_10_9_x86_64.whl", hash = "sha256:37951ad2f4a6df6506750a23f7cbabad24c73c65f23f72e95897bb2cecbae676"},
    {file = "aiohttp-3.8.1-cp37-cp37m-manylinux_2_17_aarch64.manylinux2014_aarch64.whl", hash = "sha256:5c23b1ad869653bc818e972b7a3a79852d0e494e9ab7e1a701a3decc49c20d51"},
    {file = "aiohttp-3.8.1-cp37-cp37m-manylinux_2_17_ppc64le.manylinux2014_ppc64le.whl", hash = "sha256:15b09b06dae900777833fe7fc4b4aa426556ce95847a3e8d7548e2d19e34edb8"},
    {file = "aiohttp-3.8.1-cp37-cp37m-manylinux_2_17_s390x.manylinux2014_s390x.whl", hash = "sha256:477c3ea0ba410b2b56b7efb072c36fa91b1e6fc331761798fa3f28bb224830dd"},
    {file = "aiohttp-3.8.1-cp37-cp37m-manylinux_2_5_i686.manylinux1_i686.manylinux_2_12_i686.manylinux2010_i686.whl", hash = "sha256:2f2f69dca064926e79997f45b2f34e202b320fd3782f17a91941f7eb85502ee2"},
    {file = "aiohttp-3.8.1-cp37-cp37m-manylinux_2_5_x86_64.manylinux1_x86_64.manylinux_2_12_x86_64.manylinux2010_x86_64.whl", hash = "sha256:ef9612483cb35171d51d9173647eed5d0069eaa2ee812793a75373447d487aa4"},
    {file = "aiohttp-3.8.1-cp37-cp37m-musllinux_1_1_aarch64.whl", hash = "sha256:6d69f36d445c45cda7b3b26afef2fc34ef5ac0cdc75584a87ef307ee3c8c6d00"},
    {file = "aiohttp-3.8.1-cp37-cp37m-musllinux_1_1_i686.whl", hash = "sha256:55c3d1072704d27401c92339144d199d9de7b52627f724a949fc7d5fc56d8b93"},
    {file = "aiohttp-3.8.1-cp37-cp37m-musllinux_1_1_ppc64le.whl", hash = "sha256:b9d00268fcb9f66fbcc7cd9fe423741d90c75ee029a1d15c09b22d23253c0a44"},
    {file = "aiohttp-3.8.1-cp37-cp37m-musllinux_1_1_s390x.whl", hash = "sha256:07b05cd3305e8a73112103c834e91cd27ce5b4bd07850c4b4dbd1877d3f45be7"},
    {file = "aiohttp-3.8.1-cp37-cp37m-musllinux_1_1_x86_64.whl", hash = "sha256:c34dc4958b232ef6188c4318cb7b2c2d80521c9a56c52449f8f93ab7bc2a8a1c"},
    {file = "aiohttp-3.8.1-cp37-cp37m-win32.whl", hash = "sha256:d2f9b69293c33aaa53d923032fe227feac867f81682f002ce33ffae978f0a9a9"},
    {file = "aiohttp-3.8.1-cp37-cp37m-win_amd64.whl", hash = "sha256:6ae828d3a003f03ae31915c31fa684b9890ea44c9c989056fea96e3d12a9fa17"},
    {file = "aiohttp-3.8.1-cp38-cp38-macosx_10_9_universal2.whl", hash = "sha256:0c7ebbbde809ff4e970824b2b6cb7e4222be6b95a296e46c03cf050878fc1785"},
    {file = "aiohttp-3.8.1-cp38-cp38-macosx_10_9_x86_64.whl", hash = "sha256:8b7ef7cbd4fec9a1e811a5de813311ed4f7ac7d93e0fda233c9b3e1428f7dd7b"},
    {file = "aiohttp-3.8.1-cp38-cp38-macosx_11_0_arm64.whl", hash = "sha256:c3d6a4d0619e09dcd61021debf7059955c2004fa29f48788a3dfaf9c9901a7cd"},
    {file = "aiohttp-3.8.1-cp38-cp38-manylinux_2_17_aarch64.manylinux2014_aarch64.whl", hash = "sha256:718626a174e7e467f0558954f94af117b7d4695d48eb980146016afa4b580b2e"},
    {file = "aiohttp-3.8.1-cp38-cp38-manylinux_2_17_ppc64le.manylinux2014_ppc64le.whl", hash = "sha256:589c72667a5febd36f1315aa6e5f56dd4aa4862df295cb51c769d16142ddd7cd"},
    {file = "aiohttp-3.8.1-cp38-cp38-manylinux_2_17_s390x.manylinux2014_s390x.whl", hash = "sha256:2ed076098b171573161eb146afcb9129b5ff63308960aeca4b676d9d3c35e700"},
    {file = "aiohttp-3.8.1-cp38-cp38-manylinux_2_5_i686.manylinux1_i686.manylinux_2_12_i686.manylinux2010_i686.whl", hash = "sha256:086f92daf51a032d062ec5f58af5ca6a44d082c35299c96376a41cbb33034675"},
    {file = "aiohttp-3.8.1-cp38-cp38-manylinux_2_5_x86_64.manylinux1_x86_64.manylinux_2_12_x86_64.manylinux2010_x86_64.whl", hash = "sha256:11691cf4dc5b94236ccc609b70fec991234e7ef8d4c02dd0c9668d1e486f5abf"},
    {file = "aiohttp-3.8.1-cp38-cp38-musllinux_1_1_aarch64.whl", hash = "sha256:31d1e1c0dbf19ebccbfd62eff461518dcb1e307b195e93bba60c965a4dcf1ba0"},
    {file = "aiohttp-3.8.1-cp38-cp38-musllinux_1_1_i686.whl", hash = "sha256:11a67c0d562e07067c4e86bffc1553f2cf5b664d6111c894671b2b8712f3aba5"},
    {file = "aiohttp-3.8.1-cp38-cp38-musllinux_1_1_ppc64le.whl", hash = "sha256:bb01ba6b0d3f6c68b89fce7305080145d4877ad3acaed424bae4d4ee75faa950"},
    {file = "aiohttp-3.8.1-cp38-cp38-musllinux_1_1_s390x.whl", hash = "sha256:44db35a9e15d6fe5c40d74952e803b1d96e964f683b5a78c3cc64eb177878155"},
    {file = "aiohttp-3.8.1-cp38-cp38-musllinux_1_1_x86_64.whl", hash = "sha256:844a9b460871ee0a0b0b68a64890dae9c415e513db0f4a7e3cab41a0f2fedf33"},
    {file = "aiohttp-3.8.1-cp38-cp38-win32.whl", hash = "sha256:7d08744e9bae2ca9c382581f7dce1273fe3c9bae94ff572c3626e8da5b193c6a"},
    {file = "aiohttp-3.8.1-cp38-cp38-win_amd64.whl", hash = "sha256:04d48b8ce6ab3cf2097b1855e1505181bdd05586ca275f2505514a6e274e8e75"},
    {file = "aiohttp-3.8.1-cp39-cp39-macosx_10_9_universal2.whl", hash = "sha256:f5315a2eb0239185af1bddb1abf472d877fede3cc8d143c6cddad37678293237"},
    {file = "aiohttp-3.8.1-cp39-cp39-macosx_10_9_x86_64.whl", hash = "sha256:a996d01ca39b8dfe77440f3cd600825d05841088fd6bc0144cc6c2ec14cc5f74"},
    {file = "aiohttp-3.8.1-cp39-cp39-macosx_11_0_arm64.whl", hash = "sha256:13487abd2f761d4be7c8ff9080de2671e53fff69711d46de703c310c4c9317ca"},
    {file = "aiohttp-3.8.1-cp39-cp39-manylinux_2_17_aarch64.manylinux2014_aarch64.whl", hash = "sha256:ea302f34477fda3f85560a06d9ebdc7fa41e82420e892fc50b577e35fc6a50b2"},
    {file = "aiohttp-3.8.1-cp39-cp39-manylinux_2_17_ppc64le.manylinux2014_ppc64le.whl", hash = "sha256:a2f635ce61a89c5732537a7896b6319a8fcfa23ba09bec36e1b1ac0ab31270d2"},
    {file = "aiohttp-3.8.1-cp39-cp39-manylinux_2_17_s390x.manylinux2014_s390x.whl", hash = "sha256:e999f2d0e12eea01caeecb17b653f3713d758f6dcc770417cf29ef08d3931421"},
    {file = "aiohttp-3.8.1-cp39-cp39-manylinux_2_5_i686.manylinux1_i686.manylinux_2_12_i686.manylinux2010_i686.whl", hash = "sha256:0770e2806a30e744b4e21c9d73b7bee18a1cfa3c47991ee2e5a65b887c49d5cf"},
    {file = "aiohttp-3.8.1-cp39-cp39-manylinux_2_5_x86_64.manylinux1_x86_64.manylinux_2_12_x86_64.manylinux2010_x86_64.whl", hash = "sha256:d15367ce87c8e9e09b0f989bfd72dc641bcd04ba091c68cd305312d00962addd"},
    {file = "aiohttp-3.8.1-cp39-cp39-musllinux_1_1_aarch64.whl", hash = "sha256:6c7cefb4b0640703eb1069835c02486669312bf2f12b48a748e0a7756d0de33d"},
    {file = "aiohttp-3.8.1-cp39-cp39-musllinux_1_1_i686.whl", hash = "sha256:71927042ed6365a09a98a6377501af5c9f0a4d38083652bcd2281a06a5976724"},
    {file = "aiohttp-3.8.1-cp39-cp39-musllinux_1_1_ppc64le.whl", hash = "sha256:28d490af82bc6b7ce53ff31337a18a10498303fe66f701ab65ef27e143c3b0ef"},
    {file = "aiohttp-3.8.1-cp39-cp39-musllinux_1_1_s390x.whl", hash = "sha256:b6613280ccedf24354406caf785db748bebbddcf31408b20c0b48cb86af76866"},
    {file = "aiohttp-3.8.1-cp39-cp39-musllinux_1_1_x86_64.whl", hash = "sha256:81e3d8c34c623ca4e36c46524a3530e99c0bc95ed068fd6e9b55cb721d408fb2"},
    {file = "aiohttp-3.8.1-cp39-cp39-win32.whl", hash = "sha256:7187a76598bdb895af0adbd2fb7474d7f6025d170bc0a1130242da817ce9e7d1"},
    {file = "aiohttp-3.8.1-cp39-cp39-win_amd64.whl", hash = "sha256:1c182cb873bc91b411e184dab7a2b664d4fea2743df0e4d57402f7f3fa644bac"},
    {file = "aiohttp-3.8.1.tar.gz", hash = "sha256:fc5471e1a54de15ef71c1bc6ebe80d4dc681ea600e68bfd1cbce40427f0b7578"},
]
aiosignal = [
    {file = "aiosignal-1.2.0-py3-none-any.whl", hash = "sha256:26e62109036cd181df6e6ad646f91f0dcfd05fe16d0cb924138ff2ab75d64e3a"},
    {file = "aiosignal-1.2.0.tar.gz", hash = "sha256:78ed67db6c7b7ced4f98e495e572106d5c432a93e1ddd1bf475e1dc05f5b7df2"},
]
antlr4-python3-runtime = [
    {file = "antlr4-python3-runtime-4.9.3.tar.gz", hash = "sha256:f224469b4168294902bb1efa80a8bf7855f24c99aef99cbefc1bcd3cce77881b"},
]
async-timeout = [
    {file = "async-timeout-4.0.2.tar.gz", hash = "sha256:2163e1640ddb52b7a8c80d0a67a08587e5d245cc9c553a74a847056bc2976b15"},
    {file = "async_timeout-4.0.2-py3-none-any.whl", hash = "sha256:8ca1e4fcf50d07413d66d1a5e416e42cfdf5851c981d679a09851a6853383b3c"},
]
atomicwrites = []
attrs = [
    {file = "attrs-21.4.0-py2.py3-none-any.whl", hash = "sha256:2d27e3784d7a565d36ab851fe94887c5eccd6a463168875832a1be79c82828b4"},
    {file = "attrs-21.4.0.tar.gz", hash = "sha256:626ba8234211db98e869df76230a137c4c40a12d72445c45d5f5b716f076e2fd"},
]
black = [
    {file = "black-22.3.0-cp310-cp310-macosx_10_9_universal2.whl", hash = "sha256:2497f9c2386572e28921fa8bec7be3e51de6801f7459dffd6e62492531c47e09"},
    {file = "black-22.3.0-cp310-cp310-macosx_10_9_x86_64.whl", hash = "sha256:5795a0375eb87bfe902e80e0c8cfaedf8af4d49694d69161e5bd3206c18618bb"},
    {file = "black-22.3.0-cp310-cp310-macosx_11_0_arm64.whl", hash = "sha256:e3556168e2e5c49629f7b0f377070240bd5511e45e25a4497bb0073d9dda776a"},
    {file = "black-22.3.0-cp310-cp310-manylinux_2_17_x86_64.manylinux2014_x86_64.whl", hash = "sha256:67c8301ec94e3bcc8906740fe071391bce40a862b7be0b86fb5382beefecd968"},
    {file = "black-22.3.0-cp310-cp310-win_amd64.whl", hash = "sha256:fd57160949179ec517d32ac2ac898b5f20d68ed1a9c977346efbac9c2f1e779d"},
    {file = "black-22.3.0-cp36-cp36m-macosx_10_9_x86_64.whl", hash = "sha256:cc1e1de68c8e5444e8f94c3670bb48a2beef0e91dddfd4fcc29595ebd90bb9ce"},
    {file = "black-22.3.0-cp36-cp36m-manylinux_2_17_x86_64.manylinux2014_x86_64.whl", hash = "sha256:6d2fc92002d44746d3e7db7cf9313cf4452f43e9ea77a2c939defce3b10b5c82"},
    {file = "black-22.3.0-cp36-cp36m-win_amd64.whl", hash = "sha256:a6342964b43a99dbc72f72812bf88cad8f0217ae9acb47c0d4f141a6416d2d7b"},
    {file = "black-22.3.0-cp37-cp37m-macosx_10_9_x86_64.whl", hash = "sha256:328efc0cc70ccb23429d6be184a15ce613f676bdfc85e5fe8ea2a9354b4e9015"},
    {file = "black-22.3.0-cp37-cp37m-manylinux_2_17_x86_64.manylinux2014_x86_64.whl", hash = "sha256:06f9d8846f2340dfac80ceb20200ea5d1b3f181dd0556b47af4e8e0b24fa0a6b"},
    {file = "black-22.3.0-cp37-cp37m-win_amd64.whl", hash = "sha256:ad4efa5fad66b903b4a5f96d91461d90b9507a812b3c5de657d544215bb7877a"},
    {file = "black-22.3.0-cp38-cp38-macosx_10_9_universal2.whl", hash = "sha256:e8477ec6bbfe0312c128e74644ac8a02ca06bcdb8982d4ee06f209be28cdf163"},
    {file = "black-22.3.0-cp38-cp38-macosx_10_9_x86_64.whl", hash = "sha256:637a4014c63fbf42a692d22b55d8ad6968a946b4a6ebc385c5505d9625b6a464"},
    {file = "black-22.3.0-cp38-cp38-macosx_11_0_arm64.whl", hash = "sha256:863714200ada56cbc366dc9ae5291ceb936573155f8bf8e9de92aef51f3ad0f0"},
    {file = "black-22.3.0-cp38-cp38-manylinux_2_17_x86_64.manylinux2014_x86_64.whl", hash = "sha256:10dbe6e6d2988049b4655b2b739f98785a884d4d6b85bc35133a8fb9a2233176"},
    {file = "black-22.3.0-cp38-cp38-win_amd64.whl", hash = "sha256:cee3e11161dde1b2a33a904b850b0899e0424cc331b7295f2a9698e79f9a69a0"},
    {file = "black-22.3.0-cp39-cp39-macosx_10_9_universal2.whl", hash = "sha256:5891ef8abc06576985de8fa88e95ab70641de6c1fca97e2a15820a9b69e51b20"},
    {file = "black-22.3.0-cp39-cp39-macosx_10_9_x86_64.whl", hash = "sha256:30d78ba6bf080eeaf0b7b875d924b15cd46fec5fd044ddfbad38c8ea9171043a"},
    {file = "black-22.3.0-cp39-cp39-macosx_11_0_arm64.whl", hash = "sha256:ee8f1f7228cce7dffc2b464f07ce769f478968bfb3dd1254a4c2eeed84928aad"},
    {file = "black-22.3.0-cp39-cp39-manylinux_2_17_x86_64.manylinux2014_x86_64.whl", hash = "sha256:6ee227b696ca60dd1c507be80a6bc849a5a6ab57ac7352aad1ffec9e8b805f21"},
    {file = "black-22.3.0-cp39-cp39-win_amd64.whl", hash = "sha256:9b542ced1ec0ceeff5b37d69838106a6348e60db7b8fdd245294dc1d26136265"},
    {file = "black-22.3.0-py3-none-any.whl", hash = "sha256:bc58025940a896d7e5356952228b68f793cf5fcb342be703c3a2669a1488cb72"},
    {file = "black-22.3.0.tar.gz", hash = "sha256:35020b8886c022ced9282b51b5a875b6d1ab0c387b31a065b84db7c33085ca79"},
]
cachetools = [
    {file = "cachetools-5.2.0-py3-none-any.whl", hash = "sha256:f9f17d2aec496a9aa6b76f53e3b614c965223c061982d434d160f930c698a9db"},
    {file = "cachetools-5.2.0.tar.gz", hash = "sha256:6a94c6402995a99c3970cc7e4884bb60b4a8639938157eeed436098bf9831757"},
]
certifi = [
    {file = "certifi-2022.6.15-py3-none-any.whl", hash = "sha256:fe86415d55e84719d75f8b69414f6438ac3547d2078ab91b67e779ef69378412"},
    {file = "certifi-2022.6.15.tar.gz", hash = "sha256:84c85a9078b11105f04f3036a9482ae10e4621616db313fe045dd24743a0820d"},
]
cffi = [
    {file = "cffi-1.15.1-cp27-cp27m-macosx_10_9_x86_64.whl", hash = "sha256:a66d3508133af6e8548451b25058d5812812ec3798c886bf38ed24a98216fab2"},
    {file = "cffi-1.15.1-cp27-cp27m-manylinux1_i686.whl", hash = "sha256:470c103ae716238bbe698d67ad020e1db9d9dba34fa5a899b5e21577e6d52ed2"},
    {file = "cffi-1.15.1-cp27-cp27m-manylinux1_x86_64.whl", hash = "sha256:9ad5db27f9cabae298d151c85cf2bad1d359a1b9c686a275df03385758e2f914"},
    {file = "cffi-1.15.1-cp27-cp27m-win32.whl", hash = "sha256:b3bbeb01c2b273cca1e1e0c5df57f12dce9a4dd331b4fa1635b8bec26350bde3"},
    {file = "cffi-1.15.1-cp27-cp27m-win_amd64.whl", hash = "sha256:e00b098126fd45523dd056d2efba6c5a63b71ffe9f2bbe1a4fe1716e1d0c331e"},
    {file = "cffi-1.15.1-cp27-cp27mu-manylinux1_i686.whl", hash = "sha256:d61f4695e6c866a23a21acab0509af1cdfd2c013cf256bbf5b6b5e2695827162"},
    {file = "cffi-1.15.1-cp27-cp27mu-manylinux1_x86_64.whl", hash = "sha256:ed9cb427ba5504c1dc15ede7d516b84757c3e3d7868ccc85121d9310d27eed0b"},
    {file = "cffi-1.15.1-cp310-cp310-macosx_10_9_x86_64.whl", hash = "sha256:39d39875251ca8f612b6f33e6b1195af86d1b3e60086068be9cc053aa4376e21"},
    {file = "cffi-1.15.1-cp310-cp310-macosx_11_0_arm64.whl", hash = "sha256:285d29981935eb726a4399badae8f0ffdff4f5050eaa6d0cfc3f64b857b77185"},
    {file = "cffi-1.15.1-cp310-cp310-manylinux_2_12_i686.manylinux2010_i686.manylinux_2_17_i686.manylinux2014_i686.whl", hash = "sha256:3eb6971dcff08619f8d91607cfc726518b6fa2a9eba42856be181c6d0d9515fd"},
    {file = "cffi-1.15.1-cp310-cp310-manylinux_2_17_aarch64.manylinux2014_aarch64.whl", hash = "sha256:21157295583fe8943475029ed5abdcf71eb3911894724e360acff1d61c1d54bc"},
    {file = "cffi-1.15.1-cp310-cp310-manylinux_2_17_ppc64le.manylinux2014_ppc64le.whl", hash = "sha256:5635bd9cb9731e6d4a1132a498dd34f764034a8ce60cef4f5319c0541159392f"},
    {file = "cffi-1.15.1-cp310-cp310-manylinux_2_17_s390x.manylinux2014_s390x.whl", hash = "sha256:2012c72d854c2d03e45d06ae57f40d78e5770d252f195b93f581acf3ba44496e"},
    {file = "cffi-1.15.1-cp310-cp310-manylinux_2_17_x86_64.manylinux2014_x86_64.whl", hash = "sha256:dd86c085fae2efd48ac91dd7ccffcfc0571387fe1193d33b6394db7ef31fe2a4"},
    {file = "cffi-1.15.1-cp310-cp310-musllinux_1_1_i686.whl", hash = "sha256:fa6693661a4c91757f4412306191b6dc88c1703f780c8234035eac011922bc01"},
    {file = "cffi-1.15.1-cp310-cp310-musllinux_1_1_x86_64.whl", hash = "sha256:59c0b02d0a6c384d453fece7566d1c7e6b7bae4fc5874ef2ef46d56776d61c9e"},
    {file = "cffi-1.15.1-cp310-cp310-win32.whl", hash = "sha256:cba9d6b9a7d64d4bd46167096fc9d2f835e25d7e4c121fb2ddfc6528fb0413b2"},
    {file = "cffi-1.15.1-cp310-cp310-win_amd64.whl", hash = "sha256:ce4bcc037df4fc5e3d184794f27bdaab018943698f4ca31630bc7f84a7b69c6d"},
    {file = "cffi-1.15.1-cp311-cp311-macosx_10_9_x86_64.whl", hash = "sha256:3d08afd128ddaa624a48cf2b859afef385b720bb4b43df214f85616922e6a5ac"},
    {file = "cffi-1.15.1-cp311-cp311-macosx_11_0_arm64.whl", hash = "sha256:3799aecf2e17cf585d977b780ce79ff0dc9b78d799fc694221ce814c2c19db83"},
    {file = "cffi-1.15.1-cp311-cp311-manylinux_2_12_i686.manylinux2010_i686.manylinux_2_17_i686.manylinux2014_i686.whl", hash = "sha256:a591fe9e525846e4d154205572a029f653ada1a78b93697f3b5a8f1f2bc055b9"},
    {file = "cffi-1.15.1-cp311-cp311-manylinux_2_17_aarch64.manylinux2014_aarch64.whl", hash = "sha256:3548db281cd7d2561c9ad9984681c95f7b0e38881201e157833a2342c30d5e8c"},
    {file = "cffi-1.15.1-cp311-cp311-manylinux_2_17_ppc64le.manylinux2014_ppc64le.whl", hash = "sha256:91fc98adde3d7881af9b59ed0294046f3806221863722ba7d8d120c575314325"},
    {file = "cffi-1.15.1-cp311-cp311-manylinux_2_17_x86_64.manylinux2014_x86_64.whl", hash = "sha256:94411f22c3985acaec6f83c6df553f2dbe17b698cc7f8ae751ff2237d96b9e3c"},
    {file = "cffi-1.15.1-cp311-cp311-musllinux_1_1_i686.whl", hash = "sha256:03425bdae262c76aad70202debd780501fabeaca237cdfddc008987c0e0f59ef"},
    {file = "cffi-1.15.1-cp311-cp311-musllinux_1_1_x86_64.whl", hash = "sha256:cc4d65aeeaa04136a12677d3dd0b1c0c94dc43abac5860ab33cceb42b801c1e8"},
    {file = "cffi-1.15.1-cp311-cp311-win32.whl", hash = "sha256:a0f100c8912c114ff53e1202d0078b425bee3649ae34d7b070e9697f93c5d52d"},
    {file = "cffi-1.15.1-cp311-cp311-win_amd64.whl", hash = "sha256:04ed324bda3cda42b9b695d51bb7d54b680b9719cfab04227cdd1e04e5de3104"},
    {file = "cffi-1.15.1-cp36-cp36m-macosx_10_9_x86_64.whl", hash = "sha256:50a74364d85fd319352182ef59c5c790484a336f6db772c1a9231f1c3ed0cbd7"},
    {file = "cffi-1.15.1-cp36-cp36m-manylinux_2_17_aarch64.manylinux2014_aarch64.whl", hash = "sha256:e263d77ee3dd201c3a142934a086a4450861778baaeeb45db4591ef65550b0a6"},
    {file = "cffi-1.15.1-cp36-cp36m-manylinux_2_17_ppc64le.manylinux2014_ppc64le.whl", hash = "sha256:cec7d9412a9102bdc577382c3929b337320c4c4c4849f2c5cdd14d7368c5562d"},
    {file = "cffi-1.15.1-cp36-cp36m-manylinux_2_17_s390x.manylinux2014_s390x.whl", hash = "sha256:4289fc34b2f5316fbb762d75362931e351941fa95fa18789191b33fc4cf9504a"},
    {file = "cffi-1.15.1-cp36-cp36m-manylinux_2_5_i686.manylinux1_i686.whl", hash = "sha256:173379135477dc8cac4bc58f45db08ab45d228b3363adb7af79436135d028405"},
    {file = "cffi-1.15.1-cp36-cp36m-manylinux_2_5_x86_64.manylinux1_x86_64.whl", hash = "sha256:6975a3fac6bc83c4a65c9f9fcab9e47019a11d3d2cf7f3c0d03431bf145a941e"},
    {file = "cffi-1.15.1-cp36-cp36m-win32.whl", hash = "sha256:2470043b93ff09bf8fb1d46d1cb756ce6132c54826661a32d4e4d132e1977adf"},
    {file = "cffi-1.15.1-cp36-cp36m-win_amd64.whl", hash = "sha256:30d78fbc8ebf9c92c9b7823ee18eb92f2e6ef79b45ac84db507f52fbe3ec4497"},
    {file = "cffi-1.15.1-cp37-cp37m-macosx_10_9_x86_64.whl", hash = "sha256:198caafb44239b60e252492445da556afafc7d1e3ab7a1fb3f0584ef6d742375"},
    {file = "cffi-1.15.1-cp37-cp37m-manylinux_2_12_i686.manylinux2010_i686.manylinux_2_17_i686.manylinux2014_i686.whl", hash = "sha256:5ef34d190326c3b1f822a5b7a45f6c4535e2f47ed06fec77d3d799c450b2651e"},
    {file = "cffi-1.15.1-cp37-cp37m-manylinux_2_17_aarch64.manylinux2014_aarch64.whl", hash = "sha256:8102eaf27e1e448db915d08afa8b41d6c7ca7a04b7d73af6514df10a3e74bd82"},
    {file = "cffi-1.15.1-cp37-cp37m-manylinux_2_17_ppc64le.manylinux2014_ppc64le.whl", hash = "sha256:5df2768244d19ab7f60546d0c7c63ce1581f7af8b5de3eb3004b9b6fc8a9f84b"},
    {file = "cffi-1.15.1-cp37-cp37m-manylinux_2_17_s390x.manylinux2014_s390x.whl", hash = "sha256:a8c4917bd7ad33e8eb21e9a5bbba979b49d9a97acb3a803092cbc1133e20343c"},
    {file = "cffi-1.15.1-cp37-cp37m-manylinux_2_17_x86_64.manylinux2014_x86_64.whl", hash = "sha256:0e2642fe3142e4cc4af0799748233ad6da94c62a8bec3a6648bf8ee68b1c7426"},
    {file = "cffi-1.15.1-cp37-cp37m-win32.whl", hash = "sha256:e229a521186c75c8ad9490854fd8bbdd9a0c9aa3a524326b55be83b54d4e0ad9"},
    {file = "cffi-1.15.1-cp37-cp37m-win_amd64.whl", hash = "sha256:a0b71b1b8fbf2b96e41c4d990244165e2c9be83d54962a9a1d118fd8657d2045"},
    {file = "cffi-1.15.1-cp38-cp38-macosx_10_9_x86_64.whl", hash = "sha256:320dab6e7cb2eacdf0e658569d2575c4dad258c0fcc794f46215e1e39f90f2c3"},
    {file = "cffi-1.15.1-cp38-cp38-manylinux_2_12_i686.manylinux2010_i686.manylinux_2_17_i686.manylinux2014_i686.whl", hash = "sha256:1e74c6b51a9ed6589199c787bf5f9875612ca4a8a0785fb2d4a84429badaf22a"},
    {file = "cffi-1.15.1-cp38-cp38-manylinux_2_17_aarch64.manylinux2014_aarch64.whl", hash = "sha256:a5c84c68147988265e60416b57fc83425a78058853509c1b0629c180094904a5"},
    {file = "cffi-1.15.1-cp38-cp38-manylinux_2_17_ppc64le.manylinux2014_ppc64le.whl", hash = "sha256:3b926aa83d1edb5aa5b427b4053dc420ec295a08e40911296b9eb1b6170f6cca"},
    {file = "cffi-1.15.1-cp38-cp38-manylinux_2_17_s390x.manylinux2014_s390x.whl", hash = "sha256:87c450779d0914f2861b8526e035c5e6da0a3199d8f1add1a665e1cbc6fc6d02"},
    {file = "cffi-1.15.1-cp38-cp38-manylinux_2_17_x86_64.manylinux2014_x86_64.whl", hash = "sha256:4f2c9f67e9821cad2e5f480bc8d83b8742896f1242dba247911072d4fa94c192"},
    {file = "cffi-1.15.1-cp38-cp38-win32.whl", hash = "sha256:8b7ee99e510d7b66cdb6c593f21c043c248537a32e0bedf02e01e9553a172314"},
    {file = "cffi-1.15.1-cp38-cp38-win_amd64.whl", hash = "sha256:00a9ed42e88df81ffae7a8ab6d9356b371399b91dbdf0c3cb1e84c03a13aceb5"},
    {file = "cffi-1.15.1-cp39-cp39-macosx_10_9_x86_64.whl", hash = "sha256:54a2db7b78338edd780e7ef7f9f6c442500fb0d41a5a4ea24fff1c929d5af585"},
    {file = "cffi-1.15.1-cp39-cp39-macosx_11_0_arm64.whl", hash = "sha256:fcd131dd944808b5bdb38e6f5b53013c5aa4f334c5cad0c72742f6eba4b73db0"},
    {file = "cffi-1.15.1-cp39-cp39-manylinux_2_12_i686.manylinux2010_i686.manylinux_2_17_i686.manylinux2014_i686.whl", hash = "sha256:7473e861101c9e72452f9bf8acb984947aa1661a7704553a9f6e4baa5ba64415"},
    {file = "cffi-1.15.1-cp39-cp39-manylinux_2_17_aarch64.manylinux2014_aarch64.whl", hash = "sha256:6c9a799e985904922a4d207a94eae35c78ebae90e128f0c4e521ce339396be9d"},
    {file = "cffi-1.15.1-cp39-cp39-manylinux_2_17_ppc64le.manylinux2014_ppc64le.whl", hash = "sha256:3bcde07039e586f91b45c88f8583ea7cf7a0770df3a1649627bf598332cb6984"},
    {file = "cffi-1.15.1-cp39-cp39-manylinux_2_17_s390x.manylinux2014_s390x.whl", hash = "sha256:33ab79603146aace82c2427da5ca6e58f2b3f2fb5da893ceac0c42218a40be35"},
    {file = "cffi-1.15.1-cp39-cp39-manylinux_2_17_x86_64.manylinux2014_x86_64.whl", hash = "sha256:5d598b938678ebf3c67377cdd45e09d431369c3b1a5b331058c338e201f12b27"},
    {file = "cffi-1.15.1-cp39-cp39-musllinux_1_1_i686.whl", hash = "sha256:db0fbb9c62743ce59a9ff687eb5f4afbe77e5e8403d6697f7446e5f609976f76"},
    {file = "cffi-1.15.1-cp39-cp39-musllinux_1_1_x86_64.whl", hash = "sha256:98d85c6a2bef81588d9227dde12db8a7f47f639f4a17c9ae08e773aa9c697bf3"},
    {file = "cffi-1.15.1-cp39-cp39-win32.whl", hash = "sha256:40f4774f5a9d4f5e344f31a32b5096977b5d48560c5592e2f3d2c4374bd543ee"},
    {file = "cffi-1.15.1-cp39-cp39-win_amd64.whl", hash = "sha256:70df4e3b545a17496c9b3f41f5115e69a4f2e77e94e1d2a8e1070bc0c38c8a3c"},
    {file = "cffi-1.15.1.tar.gz", hash = "sha256:d400bfb9a37b1351253cb402671cea7e89bdecc294e8016a707f6d1d8ac934f9"},
]
charset-normalizer = [
    {file = "charset-normalizer-2.1.0.tar.gz", hash = "sha256:575e708016ff3a5e3681541cb9d79312c416835686d054a23accb873b254f413"},
    {file = "charset_normalizer-2.1.0-py3-none-any.whl", hash = "sha256:5189b6f22b01957427f35b6a08d9a0bc45b46d3788ef5a92e978433c7a35f8a5"},
]
click = [
    {file = "click-8.1.3-py3-none-any.whl", hash = "sha256:bb4d8133cb15a609f44e8213d9b391b0809795062913b383c62be0ee95b1db48"},
    {file = "click-8.1.3.tar.gz", hash = "sha256:7682dc8afb30297001674575ea00d1814d808d6a36af415a82bd481d37ba7b8e"},
]
click-plugins = [
    {file = "click-plugins-1.1.1.tar.gz", hash = "sha256:46ab999744a9d831159c3411bb0c79346d94a444df9a3a3742e9ed63645f264b"},
    {file = "click_plugins-1.1.1-py2.py3-none-any.whl", hash = "sha256:5d262006d3222f5057fd81e1623d4443e41dcda5dc815c06b442aa3c02889fc8"},
]
cligj = [
    {file = "cligj-0.7.2-py3-none-any.whl", hash = "sha256:c1ca117dbce1fe20a5809dc96f01e1c2840f6dcc939b3ddbb1111bf330ba82df"},
    {file = "cligj-0.7.2.tar.gz", hash = "sha256:a4bc13d623356b373c2c27c53dbd9c68cae5d526270bfa71f6c6fa69669c6b27"},
]
clip = []
colorama = [
    {file = "colorama-0.4.4-py2.py3-none-any.whl", hash = "sha256:9f47eda37229f68eee03b24b9748937c7dc3868f906e8ba69fbcbdd3bc5dc3e2"},
    {file = "colorama-0.4.4.tar.gz", hash = "sha256:5941b2b48a20143d2267e95b1c2a7603ce057ee39fd88e7329b0c292aa16869b"},
]
coverage = []
cycler = [
    {file = "cycler-0.11.0-py3-none-any.whl", hash = "sha256:3a27e95f763a428a739d2add979fa7494c912a32c17c4c38c4d5f082cad165a3"},
    {file = "cycler-0.11.0.tar.gz", hash = "sha256:9c87405839a19696e837b3b818fed3f5f69f16f1eec1a1ad77e043dcea9c772f"},
]
docker-pycreds = [
    {file = "docker-pycreds-0.4.0.tar.gz", hash = "sha256:6ce3270bcaf404cc4c3e27e4b6c70d3521deae82fb508767870fdbf772d584d4"},
    {file = "docker_pycreds-0.4.0-py2.py3-none-any.whl", hash = "sha256:7266112468627868005106ec19cd0d722702d2b7d5912a28e19b826c3d37af49"},
]
earthengine-api = [
    {file = "earthengine-api-0.1.269.tar.gz", hash = "sha256:285068a6bba14024321db0f542a760d40683435a7feb85efcb3d47c0056b5f4e"},
]
efficientnet-pytorch = [
    {file = "efficientnet_pytorch-0.6.3.tar.gz", hash = "sha256:6667459336893e9bf6367de3788ba449fed97f65da3b6782bf2204b6273a319f"},
]
einops = [
    {file = "einops-0.4.1-py3-none-any.whl", hash = "sha256:932b12bb3176caef629cc513fc8a442338fdbfe1e560794a6e7306dcee65a8af"},
    {file = "einops-0.4.1.tar.gz", hash = "sha256:65ede824fa54ce99ba969c61152f9948eb8cad08d5f0ca97c95e3804bafcce48"},
]
fiona = [
    {file = "Fiona-1.8.21-cp310-cp310-macosx_10_10_x86_64.whl", hash = "sha256:39c656421e25b4d0d73d0b6acdcbf9848e71f3d9b74f44c27d2d516d463409ae"},
    {file = "Fiona-1.8.21-cp310-cp310-manylinux_2_17_x86_64.manylinux2014_x86_64.whl", hash = "sha256:43b1d2e45506e56cf3a9f59ba5d6f7981f3f75f4725d1e6cb9a33ba856371ebd"},
    {file = "Fiona-1.8.21-cp36-cp36m-macosx_10_10_x86_64.whl", hash = "sha256:315e186cb880a8128e110312eb92f5956bbc54d7152af999d3483b463758d6f9"},
    {file = "Fiona-1.8.21-cp36-cp36m-manylinux_2_17_x86_64.manylinux2014_x86_64.whl", hash = "sha256:9fb2407623c4f44732a33b3f056f8c58c54152b51f0324bf8f10945e711eb549"},
    {file = "Fiona-1.8.21-cp37-cp37m-macosx_10_10_x86_64.whl", hash = "sha256:b69054ed810eb7339d7effa88589afca48003206d7627d0b0b149715fc3fde41"},
    {file = "Fiona-1.8.21-cp37-cp37m-manylinux2014_x86_64.whl", hash = "sha256:11532ccfda1073d3f5f558e4bb78d45b268e8680fd6e14993a394c564ddbd069"},
    {file = "Fiona-1.8.21-cp38-cp38-macosx_10_10_x86_64.whl", hash = "sha256:3789523c811809a6e2e170cf9c437631f959f4c7a868f024081612d30afab468"},
    {file = "Fiona-1.8.21-cp38-cp38-manylinux_2_17_x86_64.manylinux2014_x86_64.whl", hash = "sha256:085f18d943097ac3396f3f9664ac1ae04ad0ff272f54829f03442187f01b6116"},
    {file = "Fiona-1.8.21-cp39-cp39-macosx_10_10_x86_64.whl", hash = "sha256:388acc9fa07ba7858d508dfe826d4b04d813818bced16c4049de19cc7ca322ef"},
    {file = "Fiona-1.8.21-cp39-cp39-manylinux_2_17_x86_64.manylinux2014_x86_64.whl", hash = "sha256:40b4eaf5b88407421d6c9e707520abd2ff16d7cd43efb59cd398aa41d2de332c"},
    {file = "Fiona-1.8.21.tar.gz", hash = "sha256:3a0edca2a7a070db405d71187214a43d2333a57b4097544a3fcc282066a58bfc"},
]
flake8 = [
    {file = "flake8-4.0.1-py2.py3-none-any.whl", hash = "sha256:479b1304f72536a55948cb40a32dce8bb0ffe3501e26eaf292c7e60eb5e0428d"},
    {file = "flake8-4.0.1.tar.gz", hash = "sha256:806e034dda44114815e23c16ef92f95c91e4c71100ff52813adf7132a6ad870d"},
]
fonttools = []
frozenlist = [
    {file = "frozenlist-1.3.0-cp310-cp310-macosx_10_9_universal2.whl", hash = "sha256:d2257aaba9660f78c7b1d8fea963b68f3feffb1a9d5d05a18401ca9eb3e8d0a3"},
    {file = "frozenlist-1.3.0-cp310-cp310-macosx_10_9_x86_64.whl", hash = "sha256:4a44ebbf601d7bac77976d429e9bdb5a4614f9f4027777f9e54fd765196e9d3b"},
    {file = "frozenlist-1.3.0-cp310-cp310-macosx_11_0_arm64.whl", hash = "sha256:45334234ec30fc4ea677f43171b18a27505bfb2dba9aca4398a62692c0ea8868"},
    {file = "frozenlist-1.3.0-cp310-cp310-manylinux_2_17_aarch64.manylinux2014_aarch64.whl", hash = "sha256:47be22dc27ed933d55ee55845d34a3e4e9f6fee93039e7f8ebadb0c2f60d403f"},
    {file = "frozenlist-1.3.0-cp310-cp310-manylinux_2_17_ppc64le.manylinux2014_ppc64le.whl", hash = "sha256:03a7dd1bfce30216a3f51a84e6dd0e4a573d23ca50f0346634916ff105ba6e6b"},
    {file = "frozenlist-1.3.0-cp310-cp310-manylinux_2_17_s390x.manylinux2014_s390x.whl", hash = "sha256:691ddf6dc50480ce49f68441f1d16a4c3325887453837036e0fb94736eae1e58"},
    {file = "frozenlist-1.3.0-cp310-cp310-manylinux_2_5_i686.manylinux1_i686.manylinux_2_17_i686.manylinux2014_i686.whl", hash = "sha256:bde99812f237f79eaf3f04ebffd74f6718bbd216101b35ac7955c2d47c17da02"},
    {file = "frozenlist-1.3.0-cp310-cp310-manylinux_2_5_x86_64.manylinux1_x86_64.manylinux_2_17_x86_64.manylinux2014_x86_64.whl", hash = "sha256:6a202458d1298ced3768f5a7d44301e7c86defac162ace0ab7434c2e961166e8"},
    {file = "frozenlist-1.3.0-cp310-cp310-musllinux_1_1_aarch64.whl", hash = "sha256:b9e3e9e365991f8cc5f5edc1fd65b58b41d0514a6a7ad95ef5c7f34eb49b3d3e"},
    {file = "frozenlist-1.3.0-cp310-cp310-musllinux_1_1_i686.whl", hash = "sha256:04cb491c4b1c051734d41ea2552fde292f5f3a9c911363f74f39c23659c4af78"},
    {file = "frozenlist-1.3.0-cp310-cp310-musllinux_1_1_ppc64le.whl", hash = "sha256:436496321dad302b8b27ca955364a439ed1f0999311c393dccb243e451ff66aa"},
    {file = "frozenlist-1.3.0-cp310-cp310-musllinux_1_1_s390x.whl", hash = "sha256:754728d65f1acc61e0f4df784456106e35afb7bf39cfe37227ab00436fb38676"},
    {file = "frozenlist-1.3.0-cp310-cp310-musllinux_1_1_x86_64.whl", hash = "sha256:6eb275c6385dd72594758cbe96c07cdb9bd6becf84235f4a594bdf21e3596c9d"},
    {file = "frozenlist-1.3.0-cp310-cp310-win32.whl", hash = "sha256:e30b2f9683812eb30cf3f0a8e9f79f8d590a7999f731cf39f9105a7c4a39489d"},
    {file = "frozenlist-1.3.0-cp310-cp310-win_amd64.whl", hash = "sha256:f7353ba3367473d1d616ee727945f439e027f0bb16ac1a750219a8344d1d5d3c"},
    {file = "frozenlist-1.3.0-cp37-cp37m-macosx_10_9_x86_64.whl", hash = "sha256:88aafd445a233dbbf8a65a62bc3249a0acd0d81ab18f6feb461cc5a938610d24"},
    {file = "frozenlist-1.3.0-cp37-cp37m-manylinux_2_17_aarch64.manylinux2014_aarch64.whl", hash = "sha256:4406cfabef8f07b3b3af0f50f70938ec06d9f0fc26cbdeaab431cbc3ca3caeaa"},
    {file = "frozenlist-1.3.0-cp37-cp37m-manylinux_2_17_ppc64le.manylinux2014_ppc64le.whl", hash = "sha256:8cf829bd2e2956066dd4de43fd8ec881d87842a06708c035b37ef632930505a2"},
    {file = "frozenlist-1.3.0-cp37-cp37m-manylinux_2_17_s390x.manylinux2014_s390x.whl", hash = "sha256:603b9091bd70fae7be28bdb8aa5c9990f4241aa33abb673390a7f7329296695f"},
    {file = "frozenlist-1.3.0-cp37-cp37m-manylinux_2_5_i686.manylinux1_i686.manylinux_2_17_i686.manylinux2014_i686.whl", hash = "sha256:25af28b560e0c76fa41f550eacb389905633e7ac02d6eb3c09017fa1c8cdfde1"},
    {file = "frozenlist-1.3.0-cp37-cp37m-manylinux_2_5_x86_64.manylinux1_x86_64.manylinux_2_17_x86_64.manylinux2014_x86_64.whl", hash = "sha256:94c7a8a9fc9383b52c410a2ec952521906d355d18fccc927fca52ab575ee8b93"},
    {file = "frozenlist-1.3.0-cp37-cp37m-musllinux_1_1_aarch64.whl", hash = "sha256:65bc6e2fece04e2145ab6e3c47428d1bbc05aede61ae365b2c1bddd94906e478"},
    {file = "frozenlist-1.3.0-cp37-cp37m-musllinux_1_1_i686.whl", hash = "sha256:3f7c935c7b58b0d78c0beea0c7358e165f95f1fd8a7e98baa40d22a05b4a8141"},
    {file = "frozenlist-1.3.0-cp37-cp37m-musllinux_1_1_ppc64le.whl", hash = "sha256:bd89acd1b8bb4f31b47072615d72e7f53a948d302b7c1d1455e42622de180eae"},
    {file = "frozenlist-1.3.0-cp37-cp37m-musllinux_1_1_s390x.whl", hash = "sha256:6983a31698490825171be44ffbafeaa930ddf590d3f051e397143a5045513b01"},
    {file = "frozenlist-1.3.0-cp37-cp37m-musllinux_1_1_x86_64.whl", hash = "sha256:adac9700675cf99e3615eb6a0eb5e9f5a4143c7d42c05cea2e7f71c27a3d0846"},
    {file = "frozenlist-1.3.0-cp37-cp37m-win32.whl", hash = "sha256:0c36e78b9509e97042ef869c0e1e6ef6429e55817c12d78245eb915e1cca7468"},
    {file = "frozenlist-1.3.0-cp37-cp37m-win_amd64.whl", hash = "sha256:57f4d3f03a18facacb2a6bcd21bccd011e3b75d463dc49f838fd699d074fabd1"},
    {file = "frozenlist-1.3.0-cp38-cp38-macosx_10_9_universal2.whl", hash = "sha256:8c905a5186d77111f02144fab5b849ab524f1e876a1e75205cd1386a9be4b00a"},
    {file = "frozenlist-1.3.0-cp38-cp38-macosx_10_9_x86_64.whl", hash = "sha256:b5009062d78a8c6890d50b4e53b0ddda31841b3935c1937e2ed8c1bda1c7fb9d"},
    {file = "frozenlist-1.3.0-cp38-cp38-macosx_11_0_arm64.whl", hash = "sha256:2fdc3cd845e5a1f71a0c3518528bfdbfe2efaf9886d6f49eacc5ee4fd9a10953"},
    {file = "frozenlist-1.3.0-cp38-cp38-manylinux_2_17_aarch64.manylinux2014_aarch64.whl", hash = "sha256:92e650bd09b5dda929523b9f8e7f99b24deac61240ecc1a32aeba487afcd970f"},
    {file = "frozenlist-1.3.0-cp38-cp38-manylinux_2_17_ppc64le.manylinux2014_ppc64le.whl", hash = "sha256:40dff8962b8eba91fd3848d857203f0bd704b5f1fa2b3fc9af64901a190bba08"},
    {file = "frozenlist-1.3.0-cp38-cp38-manylinux_2_17_s390x.manylinux2014_s390x.whl", hash = "sha256:768efd082074bb203c934e83a61654ed4931ef02412c2fbdecea0cff7ecd0274"},
    {file = "frozenlist-1.3.0-cp38-cp38-manylinux_2_5_i686.manylinux1_i686.manylinux_2_17_i686.manylinux2014_i686.whl", hash = "sha256:006d3595e7d4108a12025ddf415ae0f6c9e736e726a5db0183326fd191b14c5e"},
    {file = "frozenlist-1.3.0-cp38-cp38-manylinux_2_5_x86_64.manylinux1_x86_64.manylinux_2_17_x86_64.manylinux2014_x86_64.whl", hash = "sha256:871d42623ae15eb0b0e9df65baeee6976b2e161d0ba93155411d58ff27483ad8"},
    {file = "frozenlist-1.3.0-cp38-cp38-musllinux_1_1_aarch64.whl", hash = "sha256:aff388be97ef2677ae185e72dc500d19ecaf31b698986800d3fc4f399a5e30a5"},
    {file = "frozenlist-1.3.0-cp38-cp38-musllinux_1_1_i686.whl", hash = "sha256:9f892d6a94ec5c7b785e548e42722e6f3a52f5f32a8461e82ac3e67a3bd073f1"},
    {file = "frozenlist-1.3.0-cp38-cp38-musllinux_1_1_ppc64le.whl", hash = "sha256:e982878792c971cbd60ee510c4ee5bf089a8246226dea1f2138aa0bb67aff148"},
    {file = "frozenlist-1.3.0-cp38-cp38-musllinux_1_1_s390x.whl", hash = "sha256:c6c321dd013e8fc20735b92cb4892c115f5cdb82c817b1e5b07f6b95d952b2f0"},
    {file = "frozenlist-1.3.0-cp38-cp38-musllinux_1_1_x86_64.whl", hash = "sha256:30530930410855c451bea83f7b272fb1c495ed9d5cc72895ac29e91279401db3"},
    {file = "frozenlist-1.3.0-cp38-cp38-win32.whl", hash = "sha256:40ec383bc194accba825fbb7d0ef3dda5736ceab2375462f1d8672d9f6b68d07"},
    {file = "frozenlist-1.3.0-cp38-cp38-win_amd64.whl", hash = "sha256:f20baa05eaa2bcd5404c445ec51aed1c268d62600362dc6cfe04fae34a424bd9"},
    {file = "frozenlist-1.3.0-cp39-cp39-macosx_10_9_universal2.whl", hash = "sha256:0437fe763fb5d4adad1756050cbf855bbb2bf0d9385c7bb13d7a10b0dd550486"},
    {file = "frozenlist-1.3.0-cp39-cp39-macosx_10_9_x86_64.whl", hash = "sha256:b684c68077b84522b5c7eafc1dc735bfa5b341fb011d5552ebe0968e22ed641c"},
    {file = "frozenlist-1.3.0-cp39-cp39-macosx_11_0_arm64.whl", hash = "sha256:93641a51f89473837333b2f8100f3f89795295b858cd4c7d4a1f18e299dc0a4f"},
    {file = "frozenlist-1.3.0-cp39-cp39-manylinux_2_17_aarch64.manylinux2014_aarch64.whl", hash = "sha256:d6d32ff213aef0fd0bcf803bffe15cfa2d4fde237d1d4838e62aec242a8362fa"},
    {file = "frozenlist-1.3.0-cp39-cp39-manylinux_2_17_ppc64le.manylinux2014_ppc64le.whl", hash = "sha256:31977f84828b5bb856ca1eb07bf7e3a34f33a5cddce981d880240ba06639b94d"},
    {file = "frozenlist-1.3.0-cp39-cp39-manylinux_2_17_s390x.manylinux2014_s390x.whl", hash = "sha256:3c62964192a1c0c30b49f403495911298810bada64e4f03249ca35a33ca0417a"},
    {file = "frozenlist-1.3.0-cp39-cp39-manylinux_2_5_i686.manylinux1_i686.manylinux_2_17_i686.manylinux2014_i686.whl", hash = "sha256:4eda49bea3602812518765810af732229b4291d2695ed24a0a20e098c45a707b"},
    {file = "frozenlist-1.3.0-cp39-cp39-manylinux_2_5_x86_64.manylinux1_x86_64.manylinux_2_17_x86_64.manylinux2014_x86_64.whl", hash = "sha256:acb267b09a509c1df5a4ca04140da96016f40d2ed183cdc356d237286c971b51"},
    {file = "frozenlist-1.3.0-cp39-cp39-musllinux_1_1_aarch64.whl", hash = "sha256:e1e26ac0a253a2907d654a37e390904426d5ae5483150ce3adedb35c8c06614a"},
    {file = "frozenlist-1.3.0-cp39-cp39-musllinux_1_1_i686.whl", hash = "sha256:f96293d6f982c58ebebb428c50163d010c2f05de0cde99fd681bfdc18d4b2dc2"},
    {file = "frozenlist-1.3.0-cp39-cp39-musllinux_1_1_ppc64le.whl", hash = "sha256:e84cb61b0ac40a0c3e0e8b79c575161c5300d1d89e13c0e02f76193982f066ed"},
    {file = "frozenlist-1.3.0-cp39-cp39-musllinux_1_1_s390x.whl", hash = "sha256:ff9310f05b9d9c5c4dd472983dc956901ee6cb2c3ec1ab116ecdde25f3ce4951"},
    {file = "frozenlist-1.3.0-cp39-cp39-musllinux_1_1_x86_64.whl", hash = "sha256:d26b650b71fdc88065b7a21f8ace70175bcf3b5bdba5ea22df4bfd893e795a3b"},
    {file = "frozenlist-1.3.0-cp39-cp39-win32.whl", hash = "sha256:01a73627448b1f2145bddb6e6c2259988bb8aee0fb361776ff8604b99616cd08"},
    {file = "frozenlist-1.3.0-cp39-cp39-win_amd64.whl", hash = "sha256:772965f773757a6026dea111a15e6e2678fbd6216180f82a48a40b27de1ee2ab"},
    {file = "frozenlist-1.3.0.tar.gz", hash = "sha256:ce6f2ba0edb7b0c1d8976565298ad2deba6f8064d2bebb6ffce2ca896eb35b0b"},
]
fsspec = [
    {file = "fsspec-2022.5.0-py3-none-any.whl", hash = "sha256:2c198c50eb541a80bbd03540b07602c4a957366f3fb416a1f270d34bd4ff0926"},
    {file = "fsspec-2022.5.0.tar.gz", hash = "sha256:7a5459c75c44e760fbe6a3ccb1f37e81e023cde7da8ba20401258d877ec483b4"},
]
ftfy = [
    {file = "ftfy-6.0.3.tar.gz", hash = "sha256:ba71121a9c8d7790d3e833c6c1021143f3e5c4118293ec3afb5d43ed9ca8e72b"},
]
future = [
    {file = "future-0.18.2.tar.gz", hash = "sha256:b1bead90b70cf6ec3f0710ae53a525360fa360d306a86583adc6bf83a4db537d"},
]
gitdb = [
    {file = "gitdb-4.0.9-py3-none-any.whl", hash = "sha256:8033ad4e853066ba6ca92050b9df2f89301b8fc8bf7e9324d412a63f8bf1a8fd"},
    {file = "gitdb-4.0.9.tar.gz", hash = "sha256:bac2fd45c0a1c9cf619e63a90d62bdc63892ef92387424b855792a6cabe789aa"},
]
gitpython = [
    {file = "GitPython-3.1.27-py3-none-any.whl", hash = "sha256:5b68b000463593e05ff2b261acff0ff0972df8ab1b70d3cdbd41b546c8b8fc3d"},
    {file = "GitPython-3.1.27.tar.gz", hash = "sha256:1c885ce809e8ba2d88a29befeb385fcea06338d3640712b59ca623c220bb5704"},
]
google-api-core = [
    {file = "google-api-core-2.8.2.tar.gz", hash = "sha256:06f7244c640322b508b125903bb5701bebabce8832f85aba9335ec00b3d02edc"},
    {file = "google_api_core-2.8.2-py3-none-any.whl", hash = "sha256:93c6a91ccac79079ac6bbf8b74ee75db970cc899278b97d53bc012f35908cf50"},
]
google-api-python-client = [
    {file = "google-api-python-client-1.12.11.tar.gz", hash = "sha256:1b4bd42a46321e13c0542a9e4d96fa05d73626f07b39f83a73a947d70ca706a9"},
    {file = "google_api_python_client-1.12.11-py2.py3-none-any.whl", hash = "sha256:7e0a1a265c8d3088ee1987778c72683fcb376e32bada8d7767162bd9c503fd9b"},
]
google-auth = []
google-auth-httplib2 = [
    {file = "google-auth-httplib2-0.1.0.tar.gz", hash = "sha256:a07c39fd632becacd3f07718dfd6021bf396978f03ad3ce4321d060015cc30ac"},
    {file = "google_auth_httplib2-0.1.0-py2.py3-none-any.whl", hash = "sha256:31e49c36c6b5643b57e82617cb3e021e3e1d2df9da63af67252c02fa9c1f4a10"},
]
google-auth-oauthlib = [
    {file = "google-auth-oauthlib-0.4.6.tar.gz", hash = "sha256:a90a072f6993f2c327067bf65270046384cda5a8ecb20b94ea9a687f1f233a7a"},
    {file = "google_auth_oauthlib-0.4.6-py2.py3-none-any.whl", hash = "sha256:3f2a6e802eebbb6fb736a370fbf3b055edcb6b52878bf2f26330b5e041316c73"},
]
google-cloud-core = []
google-cloud-storage = [
    {file = "google-cloud-storage-2.4.0.tar.gz", hash = "sha256:5fe26f1381b30e3cc328f46e13531ca8525458f870c1e303c616bdeb7b7f5c66"},
    {file = "google_cloud_storage-2.4.0-py2.py3-none-any.whl", hash = "sha256:973e7f7d9afcd4805769b6ea9ac15ab9df7037530850374f1494b5a2c8f65b6b"},
]
google-crc32c = [
    {file = "google-crc32c-1.3.0.tar.gz", hash = "sha256:276de6273eb074a35bc598f8efbc00c7869c5cf2e29c90748fccc8c898c244df"},
    {file = "google_crc32c-1.3.0-cp310-cp310-macosx_10_9_universal2.whl", hash = "sha256:cb6994fff247987c66a8a4e550ef374671c2b82e3c0d2115e689d21e511a652d"},
    {file = "google_crc32c-1.3.0-cp310-cp310-macosx_10_9_x86_64.whl", hash = "sha256:c9da0a39b53d2fab3e5467329ed50e951eb91386e9d0d5b12daf593973c3b168"},
    {file = "google_crc32c-1.3.0-cp310-cp310-manylinux_2_12_i686.manylinux2010_i686.whl", hash = "sha256:eb0b14523758e37802f27b7f8cd973f5f3d33be7613952c0df904b68c4842f0e"},
    {file = "google_crc32c-1.3.0-cp310-cp310-manylinux_2_12_x86_64.manylinux2010_x86_64.whl", hash = "sha256:95c68a4b9b7828ba0428f8f7e3109c5d476ca44996ed9a5f8aac6269296e2d59"},
    {file = "google_crc32c-1.3.0-cp310-cp310-manylinux_2_17_aarch64.manylinux2014_aarch64.whl", hash = "sha256:9c3cf890c3c0ecfe1510a452a165431b5831e24160c5fcf2071f0f85ca5a47cd"},
    {file = "google_crc32c-1.3.0-cp310-cp310-win32.whl", hash = "sha256:3bbce1be3687bbfebe29abdb7631b83e6b25da3f4e1856a1611eb21854b689ea"},
    {file = "google_crc32c-1.3.0-cp310-cp310-win_amd64.whl", hash = "sha256:c124b8c8779bf2d35d9b721e52d4adb41c9bfbde45e6a3f25f0820caa9aba73f"},
    {file = "google_crc32c-1.3.0-cp36-cp36m-macosx_10_9_x86_64.whl", hash = "sha256:42ae4781333e331a1743445931b08ebdad73e188fd554259e772556fc4937c48"},
    {file = "google_crc32c-1.3.0-cp36-cp36m-manylinux_2_12_i686.manylinux2010_i686.whl", hash = "sha256:ff71073ebf0e42258a42a0b34f2c09ec384977e7f6808999102eedd5b49920e3"},
    {file = "google_crc32c-1.3.0-cp36-cp36m-manylinux_2_12_x86_64.manylinux2010_x86_64.whl", hash = "sha256:fe31de3002e7b08eb20823b3735b97c86c5926dd0581c7710a680b418a8709d4"},
    {file = "google_crc32c-1.3.0-cp36-cp36m-manylinux_2_17_aarch64.manylinux2014_aarch64.whl", hash = "sha256:dd7760a88a8d3d705ff562aa93f8445ead54f58fd482e4f9e2bafb7e177375d4"},
    {file = "google_crc32c-1.3.0-cp36-cp36m-manylinux_2_5_x86_64.manylinux1_x86_64.whl", hash = "sha256:a0b9e622c3b2b8d0ce32f77eba617ab0d6768b82836391e4f8f9e2074582bf02"},
    {file = "google_crc32c-1.3.0-cp36-cp36m-win32.whl", hash = "sha256:779cbf1ce375b96111db98fca913c1f5ec11b1d870e529b1dc7354b2681a8c3a"},
    {file = "google_crc32c-1.3.0-cp36-cp36m-win_amd64.whl", hash = "sha256:04e7c220798a72fd0f08242bc8d7a05986b2a08a0573396187fd32c1dcdd58b3"},
    {file = "google_crc32c-1.3.0-cp37-cp37m-macosx_10_9_x86_64.whl", hash = "sha256:e7a539b9be7b9c00f11ef16b55486141bc2cdb0c54762f84e3c6fc091917436d"},
    {file = "google_crc32c-1.3.0-cp37-cp37m-manylinux_2_12_i686.manylinux2010_i686.whl", hash = "sha256:ca60076c388728d3b6ac3846842474f4250c91efbfe5afa872d3ffd69dd4b318"},
    {file = "google_crc32c-1.3.0-cp37-cp37m-manylinux_2_12_x86_64.manylinux2010_x86_64.whl", hash = "sha256:05340b60bf05b574159e9bd940152a47d38af3fb43803ffe71f11d704b7696a6"},
    {file = "google_crc32c-1.3.0-cp37-cp37m-manylinux_2_17_aarch64.manylinux2014_aarch64.whl", hash = "sha256:318f73f5484b5671f0c7f5f63741ab020a599504ed81d209b5c7129ee4667407"},
    {file = "google_crc32c-1.3.0-cp37-cp37m-manylinux_2_5_x86_64.manylinux1_x86_64.whl", hash = "sha256:9f58099ad7affc0754ae42e6d87443299f15d739b0ce03c76f515153a5cda06c"},
    {file = "google_crc32c-1.3.0-cp37-cp37m-win32.whl", hash = "sha256:f52a4ad2568314ee713715b1e2d79ab55fab11e8b304fd1462ff5cccf4264b3e"},
    {file = "google_crc32c-1.3.0-cp37-cp37m-win_amd64.whl", hash = "sha256:bab4aebd525218bab4ee615786c4581952eadc16b1ff031813a2fd51f0cc7b08"},
    {file = "google_crc32c-1.3.0-cp38-cp38-macosx_10_9_universal2.whl", hash = "sha256:dda4d8a3bb0b50f540f6ff4b6033f3a74e8bf0bd5320b70fab2c03e512a62812"},
    {file = "google_crc32c-1.3.0-cp38-cp38-macosx_10_9_x86_64.whl", hash = "sha256:fec221a051150eeddfdfcff162e6db92c65ecf46cb0f7bb1bf812a1520ec026b"},
    {file = "google_crc32c-1.3.0-cp38-cp38-manylinux_2_12_i686.manylinux2010_i686.whl", hash = "sha256:226f2f9b8e128a6ca6a9af9b9e8384f7b53a801907425c9a292553a3a7218ce0"},
    {file = "google_crc32c-1.3.0-cp38-cp38-manylinux_2_12_x86_64.manylinux2010_x86_64.whl", hash = "sha256:a7f9cbea4245ee36190f85fe1814e2d7b1e5f2186381b082f5d59f99b7f11328"},
    {file = "google_crc32c-1.3.0-cp38-cp38-manylinux_2_17_aarch64.manylinux2014_aarch64.whl", hash = "sha256:6a4db36f9721fdf391646685ecffa404eb986cbe007a3289499020daf72e88a2"},
    {file = "google_crc32c-1.3.0-cp38-cp38-manylinux_2_5_x86_64.manylinux1_x86_64.whl", hash = "sha256:12674a4c3b56b706153a358eaa1018c4137a5a04635b92b4652440d3d7386206"},
    {file = "google_crc32c-1.3.0-cp38-cp38-win32.whl", hash = "sha256:650e2917660e696041ab3dcd7abac160b4121cd9a484c08406f24c5964099829"},
    {file = "google_crc32c-1.3.0-cp38-cp38-win_amd64.whl", hash = "sha256:58be56ae0529c664cc04a9c76e68bb92b091e0194d6e3c50bea7e0f266f73713"},
    {file = "google_crc32c-1.3.0-cp39-cp39-macosx_10_9_universal2.whl", hash = "sha256:96a8918a78d5d64e07c8ea4ed2bc44354e3f93f46a4866a40e8db934e4c0d74b"},
    {file = "google_crc32c-1.3.0-cp39-cp39-macosx_10_9_x86_64.whl", hash = "sha256:13af315c3a0eec8bb8b8d80b8b128cb3fcd17d7e4edafc39647846345a3f003a"},
    {file = "google_crc32c-1.3.0-cp39-cp39-manylinux_2_12_i686.manylinux2010_i686.whl", hash = "sha256:6311853aa2bba4064d0c28ca54e7b50c4d48e3de04f6770f6c60ebda1e975267"},
    {file = "google_crc32c-1.3.0-cp39-cp39-manylinux_2_12_x86_64.manylinux2010_x86_64.whl", hash = "sha256:ed447680ff21c14aaceb6a9f99a5f639f583ccfe4ce1a5e1d48eb41c3d6b3217"},
    {file = "google_crc32c-1.3.0-cp39-cp39-manylinux_2_17_aarch64.manylinux2014_aarch64.whl", hash = "sha256:d1c1d6236feab51200272d79b3d3e0f12cf2cbb12b208c835b175a21efdb0a73"},
    {file = "google_crc32c-1.3.0-cp39-cp39-manylinux_2_5_x86_64.manylinux1_x86_64.whl", hash = "sha256:e0f1ff55dde0ebcfbef027edc21f71c205845585fffe30d4ec4979416613e9b3"},
    {file = "google_crc32c-1.3.0-cp39-cp39-win32.whl", hash = "sha256:fbd60c6aaa07c31d7754edbc2334aef50601b7f1ada67a96eb1eb57c7c72378f"},
    {file = "google_crc32c-1.3.0-cp39-cp39-win_amd64.whl", hash = "sha256:127f9cc3ac41b6a859bd9dc4321097b1a4f6aa7fdf71b4f9227b9e3ebffb4422"},
    {file = "google_crc32c-1.3.0-pp37-pypy37_pp73-macosx_10_9_x86_64.whl", hash = "sha256:fc28e0db232c62ca0c3600884933178f0825c99be4474cdd645e378a10588125"},
    {file = "google_crc32c-1.3.0-pp37-pypy37_pp73-manylinux_2_12_i686.manylinux2010_i686.whl", hash = "sha256:1926fd8de0acb9d15ee757175ce7242e235482a783cd4ec711cc999fc103c24e"},
    {file = "google_crc32c-1.3.0-pp37-pypy37_pp73-manylinux_2_12_x86_64.manylinux2010_x86_64.whl", hash = "sha256:5da2c81575cc3ccf05d9830f9e8d3c70954819ca9a63828210498c0774fda1a3"},
    {file = "google_crc32c-1.3.0-pp37-pypy37_pp73-manylinux_2_17_aarch64.manylinux2014_aarch64.whl", hash = "sha256:891f712ce54e0d631370e1f4997b3f182f3368179198efc30d477c75d1f44942"},
    {file = "google_crc32c-1.3.0-pp37-pypy37_pp73-win_amd64.whl", hash = "sha256:7f6fe42536d9dcd3e2ffb9d3053f5d05221ae3bbcefbe472bdf2c71c793e3183"},
]
google-resumable-media = [
    {file = "google-resumable-media-2.3.3.tar.gz", hash = "sha256:27c52620bd364d1c8116eaac4ea2afcbfb81ae9139fb3199652fcac1724bfb6c"},
    {file = "google_resumable_media-2.3.3-py2.py3-none-any.whl", hash = "sha256:5b52774ea7a829a8cdaa8bd2d4c3d4bc660c91b30857ab2668d0eb830f4ea8c5"},
]
googleapis-common-protos = []
grpcio = [
    {file = "grpcio-1.47.0-cp310-cp310-linux_armv7l.whl", hash = "sha256:544da3458d1d249bb8aed5504adf3e194a931e212017934bf7bfa774dad37fb3"},
    {file = "grpcio-1.47.0-cp310-cp310-macosx_10_10_x86_64.whl", hash = "sha256:b88bec3f94a16411a1e0336eb69f335f58229e45d4082b12d8e554cedea97586"},
    {file = "grpcio-1.47.0-cp310-cp310-manylinux_2_17_aarch64.whl", hash = "sha256:06c0739dff9e723bca28ec22301f3711d85c2e652d1c8ae938aa0f7ad632ef9a"},
    {file = "grpcio-1.47.0-cp310-cp310-manylinux_2_17_i686.manylinux2014_i686.whl", hash = "sha256:f4508e8abd67ebcccd0fbde6e2b1917ba5d153f3f20c1de385abd8722545e05f"},
    {file = "grpcio-1.47.0-cp310-cp310-manylinux_2_17_x86_64.manylinux2014_x86_64.whl", hash = "sha256:e9723784cf264697024778dcf4b7542c851fe14b14681d6268fb984a53f76df1"},
    {file = "grpcio-1.47.0-cp310-cp310-musllinux_1_1_i686.whl", hash = "sha256:1bb9afa85e797a646bfcd785309e869e80a375c959b11a17c9680abebacc0cb0"},
    {file = "grpcio-1.47.0-cp310-cp310-musllinux_1_1_x86_64.whl", hash = "sha256:4d9ad7122f60157454f74a850d1337ba135146cef6fb7956d78c7194d52db0fe"},
    {file = "grpcio-1.47.0-cp310-cp310-win32.whl", hash = "sha256:0425b5577be202d0a4024536bbccb1b052c47e0766096e6c3a5789ddfd5f400d"},
    {file = "grpcio-1.47.0-cp310-cp310-win_amd64.whl", hash = "sha256:d0d481ff55ea6cc49dab2c8276597bd4f1a84a8745fedb4bc23e12e9fb9d0e45"},
    {file = "grpcio-1.47.0-cp36-cp36m-linux_armv7l.whl", hash = "sha256:5f57b9b61c22537623a5577bf5f2f970dc4e50fac5391090114c6eb3ab5a129f"},
    {file = "grpcio-1.47.0-cp36-cp36m-macosx_10_10_x86_64.whl", hash = "sha256:14d2bc74218986e5edf5527e870b0969d63601911994ebf0dce96288548cf0ef"},
    {file = "grpcio-1.47.0-cp36-cp36m-manylinux_2_17_aarch64.whl", hash = "sha256:c79996ae64dc4d8730782dff0d1daacc8ce7d4c2ba9cef83b6f469f73c0655ce"},
    {file = "grpcio-1.47.0-cp36-cp36m-manylinux_2_17_i686.manylinux2014_i686.whl", hash = "sha256:0a24b50810aae90c74bbd901c3f175b9645802d2fbf03eadaf418ddee4c26668"},
    {file = "grpcio-1.47.0-cp36-cp36m-manylinux_2_17_x86_64.manylinux2014_x86_64.whl", hash = "sha256:55782a31ec539f15b34ee56f19131fe1430f38a4be022eb30c85e0b0dcf57f11"},
    {file = "grpcio-1.47.0-cp36-cp36m-musllinux_1_1_i686.whl", hash = "sha256:35dfd981b03a3ec842671d1694fe437ee9f7b9e6a02792157a2793b0eba4f478"},
    {file = "grpcio-1.47.0-cp36-cp36m-musllinux_1_1_x86_64.whl", hash = "sha256:664a270d3eac68183ad049665b0f4d0262ec387d5c08c0108dbcfe5b351a8b4d"},
    {file = "grpcio-1.47.0-cp36-cp36m-win32.whl", hash = "sha256:9298d6f2a81f132f72a7e79cbc90a511fffacc75045c2b10050bb87b86c8353d"},
    {file = "grpcio-1.47.0-cp36-cp36m-win_amd64.whl", hash = "sha256:815089435d0f113719eabf105832e4c4fa1726b39ae3fb2ca7861752b0f70570"},
    {file = "grpcio-1.47.0-cp37-cp37m-linux_armv7l.whl", hash = "sha256:7191ffc8bcf8a630c547287ab103e1fdf72b2e0c119e634d8a36055c1d988ad0"},
    {file = "grpcio-1.47.0-cp37-cp37m-macosx_10_10_x86_64.whl", hash = "sha256:1ec63bbd09586e5cda1bdc832ae6975d2526d04433a764a1cc866caa399e50d4"},
    {file = "grpcio-1.47.0-cp37-cp37m-manylinux_2_17_aarch64.whl", hash = "sha256:08307dc5a6ac4da03146d6c00f62319e0665b01c6ffe805cfcaa955c17253f9c"},
    {file = "grpcio-1.47.0-cp37-cp37m-manylinux_2_17_i686.manylinux2014_i686.whl", hash = "sha256:668350ea02af018ca945bd629754d47126b366d981ab88e0369b53bc781ffb14"},
    {file = "grpcio-1.47.0-cp37-cp37m-manylinux_2_17_x86_64.manylinux2014_x86_64.whl", hash = "sha256:64e097dd08bb408afeeaee9a56f75311c9ca5b27b8b0278279dc8eef85fa1051"},
    {file = "grpcio-1.47.0-cp37-cp37m-musllinux_1_1_i686.whl", hash = "sha256:0d8a7f3eb6f290189f48223a5f4464c99619a9de34200ce80d5092fb268323d2"},
    {file = "grpcio-1.47.0-cp37-cp37m-musllinux_1_1_x86_64.whl", hash = "sha256:f89de64d9eb3478b188859214752db50c91a749479011abd99e248550371375f"},
    {file = "grpcio-1.47.0-cp37-cp37m-win32.whl", hash = "sha256:67cd275a651532d28620eef677b97164a5438c5afcfd44b15e8992afa9eb598c"},
    {file = "grpcio-1.47.0-cp37-cp37m-win_amd64.whl", hash = "sha256:f515782b168a4ec6ea241add845ccfebe187fc7b09adf892b3ad9e2592c60af1"},
    {file = "grpcio-1.47.0-cp38-cp38-linux_armv7l.whl", hash = "sha256:91cd292373e85a52c897fa5b4768c895e20a7dc3423449c64f0f96388dd1812e"},
    {file = "grpcio-1.47.0-cp38-cp38-macosx_10_10_x86_64.whl", hash = "sha256:a278d02272214ec33f046864a24b5f5aab7f60f855de38c525e5b4ef61ec5b48"},
    {file = "grpcio-1.47.0-cp38-cp38-manylinux_2_17_aarch64.whl", hash = "sha256:bfdb8af4801d1c31a18d54b37f4e49bb268d1f485ecf47f70e78d56e04ff37a7"},
    {file = "grpcio-1.47.0-cp38-cp38-manylinux_2_17_i686.manylinux2014_i686.whl", hash = "sha256:9e63e0619a5627edb7a5eb3e9568b9f97e604856ba228cc1d8a9f83ce3d0466e"},
    {file = "grpcio-1.47.0-cp38-cp38-manylinux_2_17_x86_64.manylinux2014_x86_64.whl", hash = "sha256:cc34d182c4fd64b6ff8304a606b95e814e4f8ed4b245b6d6cc9607690e3ef201"},
    {file = "grpcio-1.47.0-cp38-cp38-musllinux_1_1_i686.whl", hash = "sha256:a6b2432ac2353c80a56d9015dfc5c4af60245c719628d4193ecd75ddf9cd248c"},
    {file = "grpcio-1.47.0-cp38-cp38-musllinux_1_1_x86_64.whl", hash = "sha256:fcd5d932842df503eb0bf60f9cc35e6fe732b51f499e78b45234e0be41b0018d"},
    {file = "grpcio-1.47.0-cp38-cp38-win32.whl", hash = "sha256:43857d06b2473b640467467f8f553319b5e819e54be14c86324dad83a0547818"},
    {file = "grpcio-1.47.0-cp38-cp38-win_amd64.whl", hash = "sha256:96cff5a2081db82fb710db6a19dd8f904bdebb927727aaf4d9c427984b79a4c1"},
    {file = "grpcio-1.47.0-cp39-cp39-linux_armv7l.whl", hash = "sha256:68b5e47fcca8481f36ef444842801928e60e30a5b3852c9f4a95f2582d10dcb2"},
    {file = "grpcio-1.47.0-cp39-cp39-macosx_10_10_x86_64.whl", hash = "sha256:0cd44d78f302ff67f11a8c49b786c7ccbed2cfef6f4fd7bb0c3dc9255415f8f7"},
    {file = "grpcio-1.47.0-cp39-cp39-manylinux_2_17_aarch64.whl", hash = "sha256:4706c78b0c183dca815bbb4ef3e8dd2136ccc8d1699f62c585e75e211ad388f6"},
    {file = "grpcio-1.47.0-cp39-cp39-manylinux_2_17_i686.manylinux2014_i686.whl", hash = "sha256:324e363bad4d89a8ec7124013371f268d43afd0ac0fdeec1b21c1a101eb7dafb"},
    {file = "grpcio-1.47.0-cp39-cp39-manylinux_2_17_x86_64.manylinux2014_x86_64.whl", hash = "sha256:b821403907e865e8377af3eee62f0cb233ea2369ba0fcdce9505ca5bfaf4eeb3"},
    {file = "grpcio-1.47.0-cp39-cp39-musllinux_1_1_i686.whl", hash = "sha256:2061dbe41e43b0a5e1fd423e8a7fb3a0cf11d69ce22d0fac21f1a8c704640b12"},
    {file = "grpcio-1.47.0-cp39-cp39-musllinux_1_1_x86_64.whl", hash = "sha256:8dbef03853a0dbe457417c5469cb0f9d5bf47401b49d50c7dad3c495663b699b"},
    {file = "grpcio-1.47.0-cp39-cp39-win32.whl", hash = "sha256:090dfa19f41efcbe760ae59b34da4304d4be9a59960c9682b7eab7e0b6748a79"},
    {file = "grpcio-1.47.0-cp39-cp39-win_amd64.whl", hash = "sha256:55cd8b13c5ef22003889f599b8f2930836c6f71cd7cf3fc0196633813dc4f928"},
    {file = "grpcio-1.47.0.tar.gz", hash = "sha256:5dbba95fab9b35957b4977b8904fc1fa56b302f9051eff4d7716ebb0c087f801"},
]
h5py = [
    {file = "h5py-3.3.0-cp37-cp37m-macosx_10_9_x86_64.whl", hash = "sha256:f3bba8ffddd1fd2bf06127c5ff7b73f022cc1c8b7164355ddc760dc3f8570136"},
    {file = "h5py-3.3.0-cp37-cp37m-manylinux_2_12_x86_64.manylinux2010_x86_64.whl", hash = "sha256:baef1a2cdef287a83e7f95ce9e0f4d762a9852fe7117b471063442c78b973695"},
    {file = "h5py-3.3.0-cp37-cp37m-win_amd64.whl", hash = "sha256:8e09b682e4059c8cd259ddcc34bee35d639b9170105efeeae6ad195e7c1cea7a"},
    {file = "h5py-3.3.0-cp38-cp38-macosx_10_9_x86_64.whl", hash = "sha256:89d7e10409b62fed81c571e35798763cb8375442b98f8ebfc52ba41ac019e081"},
    {file = "h5py-3.3.0-cp38-cp38-manylinux_2_12_x86_64.manylinux2010_x86_64.whl", hash = "sha256:7ca7d23ebbdd59a4be9b4820de52fe67adc74e6a44d5084881305461765aac47"},
    {file = "h5py-3.3.0-cp38-cp38-win_amd64.whl", hash = "sha256:e0ea3330bf136f8213e43db67448994046ce501585dddc7ea4e8ceef0ef1600c"},
    {file = "h5py-3.3.0-cp39-cp39-macosx_10_9_x86_64.whl", hash = "sha256:13355234c004ff8bd819f7d3420188aa1936b17d7f8470d622974a373421b7a5"},
    {file = "h5py-3.3.0-cp39-cp39-manylinux_2_12_x86_64.manylinux2010_x86_64.whl", hash = "sha256:09e78cefdef0b7566ab66366c5c7d9984c7b23142245bd51b82b744ad1eebf65"},
    {file = "h5py-3.3.0-cp39-cp39-win_amd64.whl", hash = "sha256:5e2f22e66a3fb1815405cfe5711670450c973b8552507c535a546a23a468af3d"},
    {file = "h5py-3.3.0.tar.gz", hash = "sha256:e0dac887d779929778b3cfd13309a939359cc9e74756fc09af7c527a82797186"},
]
httplib2 = [
    {file = "httplib2-0.20.4-py3-none-any.whl", hash = "sha256:8b6a905cb1c79eefd03f8669fd993c36dc341f7c558f056cb5a33b5c2f458543"},
    {file = "httplib2-0.20.4.tar.gz", hash = "sha256:58a98e45b4b1a48273073f905d2961666ecf0fbac4250ea5b47aef259eb5c585"},
]
httplib2shim = [
    {file = "httplib2shim-0.0.3.tar.gz", hash = "sha256:7c61daebd93ed7930df9ded4dbf47f87d35a8f29363d6e399fbf9fec930f8d17"},
]
idna = [
    {file = "idna-3.3-py3-none-any.whl", hash = "sha256:84d9dd047ffa80596e0f246e2eab0b391788b0503584e8945f2368256d2735ff"},
    {file = "idna-3.3.tar.gz", hash = "sha256:9d643ff0a55b762d5cdb124b8eaa99c66322e2157b69160bc32796e824360e6d"},
]
imageio = []
importlib-metadata = [
    {file = "importlib_metadata-4.12.0-py3-none-any.whl", hash = "sha256:7401a975809ea1fdc658c3aa4f78cc2195a0e019c5cbc4c06122884e9ae80c23"},
    {file = "importlib_metadata-4.12.0.tar.gz", hash = "sha256:637245b8bab2b6502fcbc752cc4b7a6f6243bb02b31c5c26156ad103d3d45670"},
]
iniconfig = [
    {file = "iniconfig-1.1.1-py2.py3-none-any.whl", hash = "sha256:011e24c64b7f47f6ebd835bb12a743f2fbe9a26d4cecaa7f53bc4f35ee9da8b3"},
    {file = "iniconfig-1.1.1.tar.gz", hash = "sha256:bc3af051d7d14b2ee5ef9969666def0cd1a000e121eaea580d4a313df4b37f32"},
]
isort = [
    {file = "isort-5.10.1-py3-none-any.whl", hash = "sha256:6f62d78e2f89b4500b080fe3a81690850cd254227f27f75c3a0c491a1f351ba7"},
    {file = "isort-5.10.1.tar.gz", hash = "sha256:e8443a5e7a020e9d7f97f1d7d9cd17c88bcb3bc7e218bf9cf5095fe550be2951"},
]
joblib = [
    {file = "joblib-1.1.0-py2.py3-none-any.whl", hash = "sha256:f21f109b3c7ff9d95f8387f752d0d9c34a02aa2f7060c2135f465da0e5160ff6"},
    {file = "joblib-1.1.0.tar.gz", hash = "sha256:4158fcecd13733f8be669be0683b96ebdbbd38d23559f54dca7205aea1bf1e35"},
]
kiwisolver = []
kornia = []
lightning-bolts = [
    {file = "lightning-bolts-0.3.4.tar.gz", hash = "sha256:72b9c5fcc17ff85f76e27654c51951d837143ae930bbeae3e0c8880f9e7f4c5c"},
    {file = "lightning_bolts-0.3.4-py3-none-any.whl", hash = "sha256:c5cbeb358a8d09c3bd912cd8fffdf3b435c5ac4516d6dae84a9ea3229facf39f"},
]
lmdb = [
    {file = "lmdb-1.2.1-cp27-cp27m-macosx_10_14_x86_64.whl", hash = "sha256:b82b6aa214b76a1887038ff41c9693091f036ea94573244c369e724691ef244a"},
    {file = "lmdb-1.2.1-cp27-cp27m-win_amd64.whl", hash = "sha256:2339775216c4b7e3c069c783e83e9ce411c2a47d92fd0e892e6c1fc3d2133f2e"},
    {file = "lmdb-1.2.1-cp35-cp35m-macosx_10_14_x86_64.whl", hash = "sha256:f57cac501dc7ad64ef1d591111d66831a90372bcc8ca99f3cb31fc0f31327845"},
    {file = "lmdb-1.2.1-cp35-cp35m-manylinux2010_x86_64.whl", hash = "sha256:ede038cfede40a8993a6d4d60766e2b30a7c221bb8c135f081f821195314847a"},
    {file = "lmdb-1.2.1-cp35-cp35m-win_amd64.whl", hash = "sha256:fc69ccd16490ed00bbf4dc763f6608359b24d05b36c6be5614a603c40c5c65da"},
    {file = "lmdb-1.2.1-cp36-cp36m-macosx_10_14_x86_64.whl", hash = "sha256:fae3bb48c9e0c9e24826ddf4235a870c13d879716fe93ac0ebb74ddb27781fa0"},
    {file = "lmdb-1.2.1-cp36-cp36m-manylinux2010_x86_64.whl", hash = "sha256:69c39615c836cb9623d4d9de020e7ffcf1379eb09bd6e9ead06dc20076b95302"},
    {file = "lmdb-1.2.1-cp36-cp36m-win_amd64.whl", hash = "sha256:19f1f6d6cda5d68fc6a9bb89fe9b756efa2d9b4a67fe40bba6c6c64ea6bf8214"},
    {file = "lmdb-1.2.1-cp37-cp37m-macosx_10_14_x86_64.whl", hash = "sha256:dbdab589468a948bd0a38b9b88550fbdde72cf4e1f6cdbe71f7c7d5583be8b11"},
    {file = "lmdb-1.2.1-cp37-cp37m-manylinux2010_x86_64.whl", hash = "sha256:029557e196abff74bce07f345716d903f5a8b89ce3e33cd2355be5832769b612"},
    {file = "lmdb-1.2.1-cp37-cp37m-win_amd64.whl", hash = "sha256:e7e9a4d33fe66d7c748c05731d6ba82855fb68d726d5d8f90fb5c70d99089b02"},
    {file = "lmdb-1.2.1-cp38-cp38-macosx_10_14_x86_64.whl", hash = "sha256:afde819615b133f44267b1df02c6bd69afe084589e685345c1a0f4b76eced80b"},
    {file = "lmdb-1.2.1-cp38-cp38-manylinux2010_x86_64.whl", hash = "sha256:ca09603a8cb3df32bff752aacd390d2c5542ecd1a9b6cf91091d25bd63df844a"},
    {file = "lmdb-1.2.1-cp38-cp38-win_amd64.whl", hash = "sha256:a4602435c80bc61950bb674b3627539ebee7b83c4c309db1e78d80e56b0c5b4a"},
    {file = "lmdb-1.2.1-cp39-cp39-macosx_10_14_x86_64.whl", hash = "sha256:49623b966ac9c8b6560c73b2a5a06ae421edc01064ca32489ac2fde2b4060535"},
    {file = "lmdb-1.2.1-cp39-cp39-manylinux2010_x86_64.whl", hash = "sha256:7abb0b9be8e7ce39184338bdcdc8f9743c7856018014347e27d221f923bcd42c"},
    {file = "lmdb-1.2.1-cp39-cp39-win_amd64.whl", hash = "sha256:eaac3e8d5273acfea547a3414eb7dea72324e59d003ae792769522f9b62c47b2"},
    {file = "lmdb-1.2.1-pp27-pypy_73-macosx_10_7_x86_64.whl", hash = "sha256:d39d6d21c342066d343bbbf651a50b943a6133f0163c9ddad8b70bab24f390f5"},
    {file = "lmdb-1.2.1-pp27-pypy_73-win32.whl", hash = "sha256:ba652664a63a65215037d59e740f35f8f1724f7dc64203b6101139f0f65708de"},
    {file = "lmdb-1.2.1-pp36-pypy36_pp73-macosx_10_7_x86_64.whl", hash = "sha256:33aac3b528cca2bf78d2aab93e25d839fd7e5950929b7050a4afe02cd5256462"},
    {file = "lmdb-1.2.1-pp36-pypy36_pp73-win32.whl", hash = "sha256:6dc9c23f37c18db7ec9ea9fa2bb6c3b4e325aa8d3558797860f8c9fee9baf49e"},
    {file = "lmdb-1.2.1.tar.gz", hash = "sha256:5f76a90ebd08922acca11948779b5055f7a262687178e9e94f4e804b9f8465bc"},
]
markdown = []
matplotlib = [
    {file = "matplotlib-3.5.2-cp310-cp310-macosx_10_9_universal2.whl", hash = "sha256:03bbb3f5f78836855e127b5dab228d99551ad0642918ccbf3067fcd52ac7ac5e"},
    {file = "matplotlib-3.5.2-cp310-cp310-macosx_10_9_x86_64.whl", hash = "sha256:49a5938ed6ef9dda560f26ea930a2baae11ea99e1c2080c8714341ecfda72a89"},
    {file = "matplotlib-3.5.2-cp310-cp310-macosx_11_0_arm64.whl", hash = "sha256:77157be0fc4469cbfb901270c205e7d8adb3607af23cef8bd11419600647ceed"},
    {file = "matplotlib-3.5.2-cp310-cp310-manylinux_2_17_aarch64.manylinux2014_aarch64.whl", hash = "sha256:5844cea45d804174bf0fac219b4ab50774e504bef477fc10f8f730ce2d623441"},
    {file = "matplotlib-3.5.2-cp310-cp310-manylinux_2_17_i686.manylinux2014_i686.whl", hash = "sha256:c87973ddec10812bddc6c286b88fdd654a666080fbe846a1f7a3b4ba7b11ab78"},
    {file = "matplotlib-3.5.2-cp310-cp310-manylinux_2_17_x86_64.manylinux2014_x86_64.whl", hash = "sha256:4a05f2b37222319753a5d43c0a4fd97ed4ff15ab502113e3f2625c26728040cf"},
    {file = "matplotlib-3.5.2-cp310-cp310-win32.whl", hash = "sha256:9776e1a10636ee5f06ca8efe0122c6de57ffe7e8c843e0fb6e001e9d9256ec95"},
    {file = "matplotlib-3.5.2-cp310-cp310-win_amd64.whl", hash = "sha256:b4fedaa5a9aa9ce14001541812849ed1713112651295fdddd640ea6620e6cf98"},
    {file = "matplotlib-3.5.2-cp37-cp37m-macosx_10_9_x86_64.whl", hash = "sha256:ee175a571e692fc8ae8e41ac353c0e07259113f4cb063b0ec769eff9717e84bb"},
    {file = "matplotlib-3.5.2-cp37-cp37m-manylinux_2_17_aarch64.manylinux2014_aarch64.whl", hash = "sha256:2e8bda1088b941ead50caabd682601bece983cadb2283cafff56e8fcddbf7d7f"},
    {file = "matplotlib-3.5.2-cp37-cp37m-manylinux_2_5_i686.manylinux1_i686.whl", hash = "sha256:9480842d5aadb6e754f0b8f4ebeb73065ac8be1855baa93cd082e46e770591e9"},
    {file = "matplotlib-3.5.2-cp37-cp37m-manylinux_2_5_x86_64.manylinux1_x86_64.whl", hash = "sha256:6c623b355d605a81c661546af7f24414165a8a2022cddbe7380a31a4170fa2e9"},
    {file = "matplotlib-3.5.2-cp37-cp37m-win32.whl", hash = "sha256:a91426ae910819383d337ba0dc7971c7cefdaa38599868476d94389a329e599b"},
    {file = "matplotlib-3.5.2-cp37-cp37m-win_amd64.whl", hash = "sha256:c4b82c2ae6d305fcbeb0eb9c93df2602ebd2f174f6e8c8a5d92f9445baa0c1d3"},
    {file = "matplotlib-3.5.2-cp38-cp38-macosx_10_9_universal2.whl", hash = "sha256:ebc27ad11df3c1661f4677a7762e57a8a91dd41b466c3605e90717c9a5f90c82"},
    {file = "matplotlib-3.5.2-cp38-cp38-macosx_10_9_x86_64.whl", hash = "sha256:5a32ea6e12e80dedaca2d4795d9ed40f97bfa56e6011e14f31502fdd528b9c89"},
    {file = "matplotlib-3.5.2-cp38-cp38-macosx_11_0_arm64.whl", hash = "sha256:2a0967d4156adbd0d46db06bc1a877f0370bce28d10206a5071f9ecd6dc60b79"},
    {file = "matplotlib-3.5.2-cp38-cp38-manylinux_2_17_aarch64.manylinux2014_aarch64.whl", hash = "sha256:e2b696699386766ef171a259d72b203a3c75d99d03ec383b97fc2054f52e15cf"},
    {file = "matplotlib-3.5.2-cp38-cp38-manylinux_2_5_i686.manylinux1_i686.whl", hash = "sha256:7f409716119fa39b03da3d9602bd9b41142fab7a0568758cd136cd80b1bf36c8"},
    {file = "matplotlib-3.5.2-cp38-cp38-manylinux_2_5_x86_64.manylinux1_x86_64.whl", hash = "sha256:b8d3f4e71e26307e8c120b72c16671d70c5cd08ae412355c11254aa8254fb87f"},
    {file = "matplotlib-3.5.2-cp38-cp38-win32.whl", hash = "sha256:b6c63cd01cad0ea8704f1fd586e9dc5777ccedcd42f63cbbaa3eae8dd41172a1"},
    {file = "matplotlib-3.5.2-cp38-cp38-win_amd64.whl", hash = "sha256:75c406c527a3aa07638689586343f4b344fcc7ab1f79c396699eb550cd2b91f7"},
    {file = "matplotlib-3.5.2-cp39-cp39-macosx_10_9_universal2.whl", hash = "sha256:4a44cdfdb9d1b2f18b1e7d315eb3843abb097869cd1ef89cfce6a488cd1b5182"},
    {file = "matplotlib-3.5.2-cp39-cp39-macosx_10_9_x86_64.whl", hash = "sha256:3d8e129af95b156b41cb3be0d9a7512cc6d73e2b2109f82108f566dbabdbf377"},
    {file = "matplotlib-3.5.2-cp39-cp39-macosx_11_0_arm64.whl", hash = "sha256:364e6bca34edc10a96aa3b1d7cd76eb2eea19a4097198c1b19e89bee47ed5781"},
    {file = "matplotlib-3.5.2-cp39-cp39-manylinux_2_17_aarch64.manylinux2014_aarch64.whl", hash = "sha256:ea75df8e567743207e2b479ba3d8843537be1c146d4b1e3e395319a4e1a77fe9"},
    {file = "matplotlib-3.5.2-cp39-cp39-manylinux_2_5_i686.manylinux1_i686.whl", hash = "sha256:44c6436868186564450df8fd2fc20ed9daaef5caad699aa04069e87099f9b5a8"},
    {file = "matplotlib-3.5.2-cp39-cp39-manylinux_2_5_x86_64.manylinux1_x86_64.whl", hash = "sha256:7d7705022df2c42bb02937a2a824f4ec3cca915700dd80dc23916af47ff05f1a"},
    {file = "matplotlib-3.5.2-cp39-cp39-win32.whl", hash = "sha256:ee0b8e586ac07f83bb2950717e66cb305e2859baf6f00a9c39cc576e0ce9629c"},
    {file = "matplotlib-3.5.2-cp39-cp39-win_amd64.whl", hash = "sha256:c772264631e5ae61f0bd41313bbe48e1b9bcc95b974033e1118c9caa1a84d5c6"},
    {file = "matplotlib-3.5.2-pp37-pypy37_pp73-macosx_10_9_x86_64.whl", hash = "sha256:751d3815b555dcd6187ad35b21736dc12ce6925fc3fa363bbc6dc0f86f16484f"},
    {file = "matplotlib-3.5.2-pp37-pypy37_pp73-manylinux_2_12_i686.manylinux2010_i686.whl", hash = "sha256:31fbc2af27ebb820763f077ec7adc79b5a031c2f3f7af446bd7909674cd59460"},
    {file = "matplotlib-3.5.2-pp37-pypy37_pp73-manylinux_2_12_x86_64.manylinux2010_x86_64.whl", hash = "sha256:4fa28ca76ac5c2b2d54bc058b3dad8e22ee85d26d1ee1b116a6fd4d2277b6a04"},
    {file = "matplotlib-3.5.2-pp37-pypy37_pp73-win_amd64.whl", hash = "sha256:24173c23d1bcbaed5bf47b8785d27933a1ac26a5d772200a0f3e0e38f471b001"},
    {file = "matplotlib-3.5.2.tar.gz", hash = "sha256:48cf850ce14fa18067f2d9e0d646763681948487a8080ec0af2686468b4607a2"},
]
mccabe = [
    {file = "mccabe-0.6.1-py2.py3-none-any.whl", hash = "sha256:ab8a6258860da4b6677da4bd2fe5dc2c659cff31b3ee4f7f5d64e79735b80d42"},
    {file = "mccabe-0.6.1.tar.gz", hash = "sha256:dd8d182285a0fe56bace7f45b5e7d1a6ebcbf524e8f3bd87eb0f125271b8831f"},
]
multidict = [
    {file = "multidict-6.0.2-cp310-cp310-macosx_10_9_universal2.whl", hash = "sha256:0b9e95a740109c6047602f4db4da9949e6c5945cefbad34a1299775ddc9a62e2"},
    {file = "multidict-6.0.2-cp310-cp310-macosx_10_9_x86_64.whl", hash = "sha256:ac0e27844758d7177989ce406acc6a83c16ed4524ebc363c1f748cba184d89d3"},
    {file = "multidict-6.0.2-cp310-cp310-macosx_11_0_arm64.whl", hash = "sha256:041b81a5f6b38244b34dc18c7b6aba91f9cdaf854d9a39e5ff0b58e2b5773b9c"},
    {file = "multidict-6.0.2-cp310-cp310-manylinux_2_17_aarch64.manylinux2014_aarch64.whl", hash = "sha256:5fdda29a3c7e76a064f2477c9aab1ba96fd94e02e386f1e665bca1807fc5386f"},
    {file = "multidict-6.0.2-cp310-cp310-manylinux_2_17_ppc64le.manylinux2014_ppc64le.whl", hash = "sha256:3368bf2398b0e0fcbf46d85795adc4c259299fec50c1416d0f77c0a843a3eed9"},
    {file = "multidict-6.0.2-cp310-cp310-manylinux_2_17_s390x.manylinux2014_s390x.whl", hash = "sha256:f4f052ee022928d34fe1f4d2bc743f32609fb79ed9c49a1710a5ad6b2198db20"},
    {file = "multidict-6.0.2-cp310-cp310-manylinux_2_17_x86_64.manylinux2014_x86_64.whl", hash = "sha256:225383a6603c086e6cef0f2f05564acb4f4d5f019a4e3e983f572b8530f70c88"},
    {file = "multidict-6.0.2-cp310-cp310-manylinux_2_5_i686.manylinux1_i686.manylinux_2_17_i686.manylinux2014_i686.whl", hash = "sha256:50bd442726e288e884f7be9071016c15a8742eb689a593a0cac49ea093eef0a7"},
    {file = "multidict-6.0.2-cp310-cp310-musllinux_1_1_aarch64.whl", hash = "sha256:47e6a7e923e9cada7c139531feac59448f1f47727a79076c0b1ee80274cd8eee"},
    {file = "multidict-6.0.2-cp310-cp310-musllinux_1_1_i686.whl", hash = "sha256:0556a1d4ea2d949efe5fd76a09b4a82e3a4a30700553a6725535098d8d9fb672"},
    {file = "multidict-6.0.2-cp310-cp310-musllinux_1_1_ppc64le.whl", hash = "sha256:626fe10ac87851f4cffecee161fc6f8f9853f0f6f1035b59337a51d29ff3b4f9"},
    {file = "multidict-6.0.2-cp310-cp310-musllinux_1_1_s390x.whl", hash = "sha256:8064b7c6f0af936a741ea1efd18690bacfbae4078c0c385d7c3f611d11f0cf87"},
    {file = "multidict-6.0.2-cp310-cp310-musllinux_1_1_x86_64.whl", hash = "sha256:2d36e929d7f6a16d4eb11b250719c39560dd70545356365b494249e2186bc389"},
    {file = "multidict-6.0.2-cp310-cp310-win32.whl", hash = "sha256:fcb91630817aa8b9bc4a74023e4198480587269c272c58b3279875ed7235c293"},
    {file = "multidict-6.0.2-cp310-cp310-win_amd64.whl", hash = "sha256:8cbf0132f3de7cc6c6ce00147cc78e6439ea736cee6bca4f068bcf892b0fd658"},
    {file = "multidict-6.0.2-cp37-cp37m-macosx_10_9_x86_64.whl", hash = "sha256:05f6949d6169878a03e607a21e3b862eaf8e356590e8bdae4227eedadacf6e51"},
    {file = "multidict-6.0.2-cp37-cp37m-manylinux_2_17_aarch64.manylinux2014_aarch64.whl", hash = "sha256:e2c2e459f7050aeb7c1b1276763364884595d47000c1cddb51764c0d8976e608"},
    {file = "multidict-6.0.2-cp37-cp37m-manylinux_2_17_ppc64le.manylinux2014_ppc64le.whl", hash = "sha256:d0509e469d48940147e1235d994cd849a8f8195e0bca65f8f5439c56e17872a3"},
    {file = "multidict-6.0.2-cp37-cp37m-manylinux_2_17_s390x.manylinux2014_s390x.whl", hash = "sha256:514fe2b8d750d6cdb4712346a2c5084a80220821a3e91f3f71eec11cf8d28fd4"},
    {file = "multidict-6.0.2-cp37-cp37m-manylinux_2_17_x86_64.manylinux2014_x86_64.whl", hash = "sha256:19adcfc2a7197cdc3987044e3f415168fc5dc1f720c932eb1ef4f71a2067e08b"},
    {file = "multidict-6.0.2-cp37-cp37m-manylinux_2_5_i686.manylinux1_i686.manylinux_2_17_i686.manylinux2014_i686.whl", hash = "sha256:b9d153e7f1f9ba0b23ad1568b3b9e17301e23b042c23870f9ee0522dc5cc79e8"},
    {file = "multidict-6.0.2-cp37-cp37m-musllinux_1_1_aarch64.whl", hash = "sha256:aef9cc3d9c7d63d924adac329c33835e0243b5052a6dfcbf7732a921c6e918ba"},
    {file = "multidict-6.0.2-cp37-cp37m-musllinux_1_1_i686.whl", hash = "sha256:4571f1beddff25f3e925eea34268422622963cd8dc395bb8778eb28418248e43"},
    {file = "multidict-6.0.2-cp37-cp37m-musllinux_1_1_ppc64le.whl", hash = "sha256:d48b8ee1d4068561ce8033d2c344cf5232cb29ee1a0206a7b828c79cbc5982b8"},
    {file = "multidict-6.0.2-cp37-cp37m-musllinux_1_1_s390x.whl", hash = "sha256:45183c96ddf61bf96d2684d9fbaf6f3564d86b34cb125761f9a0ef9e36c1d55b"},
    {file = "multidict-6.0.2-cp37-cp37m-musllinux_1_1_x86_64.whl", hash = "sha256:75bdf08716edde767b09e76829db8c1e5ca9d8bb0a8d4bd94ae1eafe3dac5e15"},
    {file = "multidict-6.0.2-cp37-cp37m-win32.whl", hash = "sha256:a45e1135cb07086833ce969555df39149680e5471c04dfd6a915abd2fc3f6dbc"},
    {file = "multidict-6.0.2-cp37-cp37m-win_amd64.whl", hash = "sha256:6f3cdef8a247d1eafa649085812f8a310e728bdf3900ff6c434eafb2d443b23a"},
    {file = "multidict-6.0.2-cp38-cp38-macosx_10_9_universal2.whl", hash = "sha256:0327292e745a880459ef71be14e709aaea2f783f3537588fb4ed09b6c01bca60"},
    {file = "multidict-6.0.2-cp38-cp38-macosx_10_9_x86_64.whl", hash = "sha256:e875b6086e325bab7e680e4316d667fc0e5e174bb5611eb16b3ea121c8951b86"},
    {file = "multidict-6.0.2-cp38-cp38-macosx_11_0_arm64.whl", hash = "sha256:feea820722e69451743a3d56ad74948b68bf456984d63c1a92e8347b7b88452d"},
    {file = "multidict-6.0.2-cp38-cp38-manylinux_2_17_aarch64.manylinux2014_aarch64.whl", hash = "sha256:9cc57c68cb9139c7cd6fc39f211b02198e69fb90ce4bc4a094cf5fe0d20fd8b0"},
    {file = "multidict-6.0.2-cp38-cp38-manylinux_2_17_ppc64le.manylinux2014_ppc64le.whl", hash = "sha256:497988d6b6ec6ed6f87030ec03280b696ca47dbf0648045e4e1d28b80346560d"},
    {file = "multidict-6.0.2-cp38-cp38-manylinux_2_17_s390x.manylinux2014_s390x.whl", hash = "sha256:89171b2c769e03a953d5969b2f272efa931426355b6c0cb508022976a17fd376"},
    {file = "multidict-6.0.2-cp38-cp38-manylinux_2_17_x86_64.manylinux2014_x86_64.whl", hash = "sha256:684133b1e1fe91eda8fa7447f137c9490a064c6b7f392aa857bba83a28cfb693"},
    {file = "multidict-6.0.2-cp38-cp38-manylinux_2_5_i686.manylinux1_i686.manylinux_2_17_i686.manylinux2014_i686.whl", hash = "sha256:fd9fc9c4849a07f3635ccffa895d57abce554b467d611a5009ba4f39b78a8849"},
    {file = "multidict-6.0.2-cp38-cp38-musllinux_1_1_aarch64.whl", hash = "sha256:e07c8e79d6e6fd37b42f3250dba122053fddb319e84b55dd3a8d6446e1a7ee49"},
    {file = "multidict-6.0.2-cp38-cp38-musllinux_1_1_i686.whl", hash = "sha256:4070613ea2227da2bfb2c35a6041e4371b0af6b0be57f424fe2318b42a748516"},
    {file = "multidict-6.0.2-cp38-cp38-musllinux_1_1_ppc64le.whl", hash = "sha256:47fbeedbf94bed6547d3aa632075d804867a352d86688c04e606971595460227"},
    {file = "multidict-6.0.2-cp38-cp38-musllinux_1_1_s390x.whl", hash = "sha256:5774d9218d77befa7b70d836004a768fb9aa4fdb53c97498f4d8d3f67bb9cfa9"},
    {file = "multidict-6.0.2-cp38-cp38-musllinux_1_1_x86_64.whl", hash = "sha256:2957489cba47c2539a8eb7ab32ff49101439ccf78eab724c828c1a54ff3ff98d"},
    {file = "multidict-6.0.2-cp38-cp38-win32.whl", hash = "sha256:e5b20e9599ba74391ca0cfbd7b328fcc20976823ba19bc573983a25b32e92b57"},
    {file = "multidict-6.0.2-cp38-cp38-win_amd64.whl", hash = "sha256:8004dca28e15b86d1b1372515f32eb6f814bdf6f00952699bdeb541691091f96"},
    {file = "multidict-6.0.2-cp39-cp39-macosx_10_9_universal2.whl", hash = "sha256:2e4a0785b84fb59e43c18a015ffc575ba93f7d1dbd272b4cdad9f5134b8a006c"},
    {file = "multidict-6.0.2-cp39-cp39-macosx_10_9_x86_64.whl", hash = "sha256:6701bf8a5d03a43375909ac91b6980aea74b0f5402fbe9428fc3f6edf5d9677e"},
    {file = "multidict-6.0.2-cp39-cp39-macosx_11_0_arm64.whl", hash = "sha256:a007b1638e148c3cfb6bf0bdc4f82776cef0ac487191d093cdc316905e504071"},
    {file = "multidict-6.0.2-cp39-cp39-manylinux_2_17_aarch64.manylinux2014_aarch64.whl", hash = "sha256:07a017cfa00c9890011628eab2503bee5872f27144936a52eaab449be5eaf032"},
    {file = "multidict-6.0.2-cp39-cp39-manylinux_2_17_ppc64le.manylinux2014_ppc64le.whl", hash = "sha256:c207fff63adcdf5a485969131dc70e4b194327666b7e8a87a97fbc4fd80a53b2"},
    {file = "multidict-6.0.2-cp39-cp39-manylinux_2_17_s390x.manylinux2014_s390x.whl", hash = "sha256:373ba9d1d061c76462d74e7de1c0c8e267e9791ee8cfefcf6b0b2495762c370c"},
    {file = "multidict-6.0.2-cp39-cp39-manylinux_2_17_x86_64.manylinux2014_x86_64.whl", hash = "sha256:bfba7c6d5d7c9099ba21f84662b037a0ffd4a5e6b26ac07d19e423e6fdf965a9"},
    {file = "multidict-6.0.2-cp39-cp39-manylinux_2_5_i686.manylinux1_i686.manylinux_2_17_i686.manylinux2014_i686.whl", hash = "sha256:19d9bad105dfb34eb539c97b132057a4e709919ec4dd883ece5838bcbf262b80"},
    {file = "multidict-6.0.2-cp39-cp39-musllinux_1_1_aarch64.whl", hash = "sha256:de989b195c3d636ba000ee4281cd03bb1234635b124bf4cd89eeee9ca8fcb09d"},
    {file = "multidict-6.0.2-cp39-cp39-musllinux_1_1_i686.whl", hash = "sha256:7c40b7bbece294ae3a87c1bc2abff0ff9beef41d14188cda94ada7bcea99b0fb"},
    {file = "multidict-6.0.2-cp39-cp39-musllinux_1_1_ppc64le.whl", hash = "sha256:d16cce709ebfadc91278a1c005e3c17dd5f71f5098bfae1035149785ea6e9c68"},
    {file = "multidict-6.0.2-cp39-cp39-musllinux_1_1_s390x.whl", hash = "sha256:a2c34a93e1d2aa35fbf1485e5010337c72c6791407d03aa5f4eed920343dd360"},
    {file = "multidict-6.0.2-cp39-cp39-musllinux_1_1_x86_64.whl", hash = "sha256:feba80698173761cddd814fa22e88b0661e98cb810f9f986c54aa34d281e4937"},
    {file = "multidict-6.0.2-cp39-cp39-win32.whl", hash = "sha256:23b616fdc3c74c9fe01d76ce0d1ce872d2d396d8fa8e4899398ad64fb5aa214a"},
    {file = "multidict-6.0.2-cp39-cp39-win_amd64.whl", hash = "sha256:4bae31803d708f6f15fd98be6a6ac0b6958fcf68fda3c77a048a4f9073704aae"},
    {file = "multidict-6.0.2.tar.gz", hash = "sha256:5ff3bd75f38e4c43f1f470f2df7a4d430b821c4ce22be384e1459cb57d6bb013"},
]
munch = [
    {file = "munch-2.5.0-py2.py3-none-any.whl", hash = "sha256:6f44af89a2ce4ed04ff8de41f70b226b984db10a91dcc7b9ac2efc1c77022fdd"},
    {file = "munch-2.5.0.tar.gz", hash = "sha256:2d735f6f24d4dba3417fa448cae40c6e896ec1fdab6cdb5e6510999758a4dbd2"},
]
mypy = [
    {file = "mypy-0.961-cp310-cp310-macosx_10_9_universal2.whl", hash = "sha256:697540876638ce349b01b6786bc6094ccdaba88af446a9abb967293ce6eaa2b0"},
    {file = "mypy-0.961-cp310-cp310-macosx_10_9_x86_64.whl", hash = "sha256:b117650592e1782819829605a193360a08aa99f1fc23d1d71e1a75a142dc7e15"},
    {file = "mypy-0.961-cp310-cp310-macosx_11_0_arm64.whl", hash = "sha256:bdd5ca340beffb8c44cb9dc26697628d1b88c6bddf5c2f6eb308c46f269bb6f3"},
    {file = "mypy-0.961-cp310-cp310-manylinux_2_5_x86_64.manylinux1_x86_64.manylinux_2_12_x86_64.manylinux2010_x86_64.whl", hash = "sha256:3e09f1f983a71d0672bbc97ae33ee3709d10c779beb613febc36805a6e28bb4e"},
    {file = "mypy-0.961-cp310-cp310-win_amd64.whl", hash = "sha256:e999229b9f3198c0c880d5e269f9f8129c8862451ce53a011326cad38b9ccd24"},
    {file = "mypy-0.961-cp36-cp36m-macosx_10_9_x86_64.whl", hash = "sha256:b24be97351084b11582fef18d79004b3e4db572219deee0212078f7cf6352723"},
    {file = "mypy-0.961-cp36-cp36m-manylinux_2_5_x86_64.manylinux1_x86_64.manylinux_2_12_x86_64.manylinux2010_x86_64.whl", hash = "sha256:f4a21d01fc0ba4e31d82f0fff195682e29f9401a8bdb7173891070eb260aeb3b"},
    {file = "mypy-0.961-cp36-cp36m-win_amd64.whl", hash = "sha256:439c726a3b3da7ca84a0199a8ab444cd8896d95012c4a6c4a0d808e3147abf5d"},
    {file = "mypy-0.961-cp37-cp37m-macosx_10_9_x86_64.whl", hash = "sha256:5a0b53747f713f490affdceef835d8f0cb7285187a6a44c33821b6d1f46ed813"},
    {file = "mypy-0.961-cp37-cp37m-manylinux_2_5_x86_64.manylinux1_x86_64.manylinux_2_12_x86_64.manylinux2010_x86_64.whl", hash = "sha256:0e9f70df36405c25cc530a86eeda1e0867863d9471fe76d1273c783df3d35c2e"},
    {file = "mypy-0.961-cp37-cp37m-win_amd64.whl", hash = "sha256:b88f784e9e35dcaa075519096dc947a388319cb86811b6af621e3523980f1c8a"},
    {file = "mypy-0.961-cp38-cp38-macosx_10_9_universal2.whl", hash = "sha256:d5aaf1edaa7692490f72bdb9fbd941fbf2e201713523bdb3f4038be0af8846c6"},
    {file = "mypy-0.961-cp38-cp38-macosx_10_9_x86_64.whl", hash = "sha256:9f5f5a74085d9a81a1f9c78081d60a0040c3efb3f28e5c9912b900adf59a16e6"},
    {file = "mypy-0.961-cp38-cp38-macosx_11_0_arm64.whl", hash = "sha256:f4b794db44168a4fc886e3450201365c9526a522c46ba089b55e1f11c163750d"},
    {file = "mypy-0.961-cp38-cp38-manylinux_2_5_x86_64.manylinux1_x86_64.manylinux_2_12_x86_64.manylinux2010_x86_64.whl", hash = "sha256:64759a273d590040a592e0f4186539858c948302c653c2eac840c7a3cd29e51b"},
    {file = "mypy-0.961-cp38-cp38-win_amd64.whl", hash = "sha256:63e85a03770ebf403291ec50097954cc5caf2a9205c888ce3a61bd3f82e17569"},
    {file = "mypy-0.961-cp39-cp39-macosx_10_9_universal2.whl", hash = "sha256:5f1332964963d4832a94bebc10f13d3279be3ce8f6c64da563d6ee6e2eeda932"},
    {file = "mypy-0.961-cp39-cp39-macosx_10_9_x86_64.whl", hash = "sha256:006be38474216b833eca29ff6b73e143386f352e10e9c2fbe76aa8549e5554f5"},
    {file = "mypy-0.961-cp39-cp39-macosx_11_0_arm64.whl", hash = "sha256:9940e6916ed9371809b35b2154baf1f684acba935cd09928952310fbddaba648"},
    {file = "mypy-0.961-cp39-cp39-manylinux_2_5_x86_64.manylinux1_x86_64.manylinux_2_12_x86_64.manylinux2010_x86_64.whl", hash = "sha256:a5ea0875a049de1b63b972456542f04643daf320d27dc592d7c3d9cd5d9bf950"},
    {file = "mypy-0.961-cp39-cp39-win_amd64.whl", hash = "sha256:1ece702f29270ec6af25db8cf6185c04c02311c6bb21a69f423d40e527b75c56"},
    {file = "mypy-0.961-py3-none-any.whl", hash = "sha256:03c6cc893e7563e7b2949b969e63f02c000b32502a1b4d1314cabe391aa87d66"},
    {file = "mypy-0.961.tar.gz", hash = "sha256:f730d56cb924d371c26b8eaddeea3cc07d78ff51c521c6d04899ac6904b75492"},
]
mypy-extensions = [
    {file = "mypy_extensions-0.4.3-py2.py3-none-any.whl", hash = "sha256:090fedd75945a69ae91ce1303b5824f428daf5a028d2f6ab8a299250a846f15d"},
    {file = "mypy_extensions-0.4.3.tar.gz", hash = "sha256:2d82818f5bb3e369420cb3c4060a7970edba416647068eb4c5343488a6c604a8"},
]
networkx = [
    {file = "networkx-2.8.4-py3-none-any.whl", hash = "sha256:6933b9b3174a0bdf03c911bb4a1ee43a86ce3edeb813e37e1d4c553b3f4a2c4f"},
    {file = "networkx-2.8.4.tar.gz", hash = "sha256:5e53f027c0d567cf1f884dbb283224df525644e43afd1145d64c9d88a3584762"},
]
numpy = []
oauthlib = [
    {file = "oauthlib-3.2.0-py3-none-any.whl", hash = "sha256:6db33440354787f9b7f3a6dbd4febf5d0f93758354060e802f6c06cb493022fe"},
    {file = "oauthlib-3.2.0.tar.gz", hash = "sha256:23a8208d75b902797ea29fd31fa80a15ed9dc2c6c16fe73f5d346f83f6fa27a2"},
]
omegaconf = [
    {file = "omegaconf-2.2.2-py3-none-any.whl", hash = "sha256:556917181487fb66fe832d3c7b324f51b2f4c8adc373dd5091be921501b7d420"},
    {file = "omegaconf-2.2.2.tar.gz", hash = "sha256:65c85b2a84669a570c70f2df00de3cebcd9b47a8587d3c53b1aa5766bb096f77"},
]
packaging = [
    {file = "packaging-21.3-py3-none-any.whl", hash = "sha256:ef103e05f519cdc783ae24ea4e2e0f508a9c99b2d4969652eed6a2e1ea5bd522"},
    {file = "packaging-21.3.tar.gz", hash = "sha256:dd47c42927d89ab911e606518907cc2d3a1f38bbd026385970643f9c5b8ecfeb"},
]
pandas = [
    {file = "pandas-1.3.1-cp37-cp37m-macosx_10_9_x86_64.whl", hash = "sha256:1ee8418d0f936ff2216513aa03e199657eceb67690995d427a4a7ecd2e68f442"},
    {file = "pandas-1.3.1-cp37-cp37m-manylinux_2_17_aarch64.manylinux2014_aarch64.whl", hash = "sha256:5d9acfca191140a518779d1095036d842d5e5bc8e8ad8b5eaad1aff90fe1870d"},
    {file = "pandas-1.3.1-cp37-cp37m-manylinux_2_17_x86_64.manylinux2014_x86_64.whl", hash = "sha256:e323028ab192fcfe1e8999c012a0fa96d066453bb354c7e7a4a267b25e73d3c8"},
    {file = "pandas-1.3.1-cp37-cp37m-manylinux_2_5_i686.manylinux1_i686.manylinux_2_17_i686.manylinux2014_i686.whl", hash = "sha256:9d06661c6eb741ae633ee1c57e8c432bb4203024e263fe1a077fa3fda7817fdb"},
    {file = "pandas-1.3.1-cp37-cp37m-win32.whl", hash = "sha256:23c7452771501254d2ae23e9e9dac88417de7e6eff3ce64ee494bb94dc88c300"},
    {file = "pandas-1.3.1-cp37-cp37m-win_amd64.whl", hash = "sha256:7150039e78a81eddd9f5a05363a11cadf90a4968aac6f086fd83e66cf1c8d1d6"},
    {file = "pandas-1.3.1-cp38-cp38-macosx_10_9_x86_64.whl", hash = "sha256:5c09a2538f0fddf3895070579082089ff4ae52b6cb176d8ec7a4dacf7e3676c1"},
    {file = "pandas-1.3.1-cp38-cp38-manylinux_2_17_aarch64.manylinux2014_aarch64.whl", hash = "sha256:905fc3e0fcd86b0a9f1f97abee7d36894698d2592b22b859f08ea5a8fe3d3aab"},
    {file = "pandas-1.3.1-cp38-cp38-manylinux_2_17_x86_64.manylinux2014_x86_64.whl", hash = "sha256:5ee927c70794e875a59796fab8047098aa59787b1be680717c141cd7873818ae"},
    {file = "pandas-1.3.1-cp38-cp38-manylinux_2_5_i686.manylinux1_i686.manylinux_2_17_i686.manylinux2014_i686.whl", hash = "sha256:0c976e023ed580e60a82ccebdca8e1cc24d8b1fbb28175eb6521025c127dab66"},
    {file = "pandas-1.3.1-cp38-cp38-win32.whl", hash = "sha256:22f3fcc129fb482ef44e7df2a594f0bd514ac45aabe50da1a10709de1b0f9d84"},
    {file = "pandas-1.3.1-cp38-cp38-win_amd64.whl", hash = "sha256:45656cd59ae9745a1a21271a62001df58342b59c66d50754390066db500a8362"},
    {file = "pandas-1.3.1-cp39-cp39-macosx_10_9_x86_64.whl", hash = "sha256:114c6789d15862508900a25cb4cb51820bfdd8595ea306bab3b53cd19f990b65"},
    {file = "pandas-1.3.1-cp39-cp39-manylinux_2_17_aarch64.manylinux2014_aarch64.whl", hash = "sha256:527c43311894aff131dea99cf418cd723bfd4f0bcf3c3da460f3b57e52a64da5"},
    {file = "pandas-1.3.1-cp39-cp39-manylinux_2_17_x86_64.manylinux2014_x86_64.whl", hash = "sha256:fdb3b33dde260b1766ea4d3c6b8fbf6799cee18d50a2a8bc534cf3550b7c819a"},
    {file = "pandas-1.3.1-cp39-cp39-manylinux_2_5_i686.manylinux1_i686.manylinux_2_17_i686.manylinux2014_i686.whl", hash = "sha256:c28760932283d2c9f6fa5e53d2f77a514163b9e67fd0ee0879081be612567195"},
    {file = "pandas-1.3.1-cp39-cp39-win32.whl", hash = "sha256:be12d77f7e03c40a2466ed00ccd1a5f20a574d3c622fe1516037faa31aa448aa"},
    {file = "pandas-1.3.1-cp39-cp39-win_amd64.whl", hash = "sha256:9e1fe6722cbe27eb5891c1977bca62d456c19935352eea64d33956db46139364"},
    {file = "pandas-1.3.1.tar.gz", hash = "sha256:341935a594db24f3ff07d1b34d1d231786aa9adfa84b76eab10bf42907c8aed3"},
]
pathspec = [
    {file = "pathspec-0.9.0-py2.py3-none-any.whl", hash = "sha256:7d15c4ddb0b5c802d161efc417ec1a2558ea2653c2e8ad9c19098201dc1c993a"},
    {file = "pathspec-0.9.0.tar.gz", hash = "sha256:e564499435a2673d586f6b2130bb5b95f04a3ba06f81b8f895b651a3c76aabb1"},
]
pathtools = [
    {file = "pathtools-0.1.2.tar.gz", hash = "sha256:7c35c5421a39bb82e58018febd90e3b6e5db34c5443aaaf742b3f33d4655f1c0"},
]
pillow = [
    {file = "Pillow-9.2.0-cp310-cp310-macosx_10_10_x86_64.whl", hash = "sha256:a9c9bc489f8ab30906d7a85afac4b4944a572a7432e00698a7239f44a44e6efb"},
    {file = "Pillow-9.2.0-cp310-cp310-macosx_11_0_arm64.whl", hash = "sha256:510cef4a3f401c246cfd8227b300828715dd055463cdca6176c2e4036df8bd4f"},
    {file = "Pillow-9.2.0-cp310-cp310-manylinux_2_17_aarch64.manylinux2014_aarch64.whl", hash = "sha256:7888310f6214f19ab2b6df90f3f06afa3df7ef7355fc025e78a3044737fab1f5"},
    {file = "Pillow-9.2.0-cp310-cp310-manylinux_2_17_i686.manylinux2014_i686.whl", hash = "sha256:831e648102c82f152e14c1a0938689dbb22480c548c8d4b8b248b3e50967b88c"},
    {file = "Pillow-9.2.0-cp310-cp310-manylinux_2_17_x86_64.manylinux2014_x86_64.whl", hash = "sha256:1cc1d2451e8a3b4bfdb9caf745b58e6c7a77d2e469159b0d527a4554d73694d1"},
    {file = "Pillow-9.2.0-cp310-cp310-manylinux_2_28_aarch64.whl", hash = "sha256:136659638f61a251e8ed3b331fc6ccd124590eeff539de57c5f80ef3a9594e58"},
    {file = "Pillow-9.2.0-cp310-cp310-manylinux_2_28_x86_64.whl", hash = "sha256:6e8c66f70fb539301e064f6478d7453e820d8a2c631da948a23384865cd95544"},
    {file = "Pillow-9.2.0-cp310-cp310-musllinux_1_1_x86_64.whl", hash = "sha256:37ff6b522a26d0538b753f0b4e8e164fdada12db6c6f00f62145d732d8a3152e"},
    {file = "Pillow-9.2.0-cp310-cp310-win32.whl", hash = "sha256:c79698d4cd9318d9481d89a77e2d3fcaeff5486be641e60a4b49f3d2ecca4e28"},
    {file = "Pillow-9.2.0-cp310-cp310-win_amd64.whl", hash = "sha256:254164c57bab4b459f14c64e93df11eff5ded575192c294a0c49270f22c5d93d"},
    {file = "Pillow-9.2.0-cp311-cp311-macosx_10_10_universal2.whl", hash = "sha256:408673ed75594933714482501fe97e055a42996087eeca7e5d06e33218d05aa8"},
    {file = "Pillow-9.2.0-cp311-cp311-macosx_11_0_universal2.whl", hash = "sha256:727dd1389bc5cb9827cbd1f9d40d2c2a1a0c9b32dd2261db522d22a604a6eec9"},
    {file = "Pillow-9.2.0-cp311-cp311-manylinux_2_17_aarch64.manylinux2014_aarch64.whl", hash = "sha256:50dff9cc21826d2977ef2d2a205504034e3a4563ca6f5db739b0d1026658e004"},
    {file = "Pillow-9.2.0-cp311-cp311-manylinux_2_17_i686.manylinux2014_i686.whl", hash = "sha256:cb6259196a589123d755380b65127ddc60f4c64b21fc3bb46ce3a6ea663659b0"},
    {file = "Pillow-9.2.0-cp311-cp311-manylinux_2_17_x86_64.manylinux2014_x86_64.whl", hash = "sha256:7b0554af24df2bf96618dac71ddada02420f946be943b181108cac55a7a2dcd4"},
    {file = "Pillow-9.2.0-cp311-cp311-manylinux_2_28_aarch64.whl", hash = "sha256:15928f824870535c85dbf949c09d6ae7d3d6ac2d6efec80f3227f73eefba741c"},
    {file = "Pillow-9.2.0-cp311-cp311-manylinux_2_28_x86_64.whl", hash = "sha256:bdd0de2d64688ecae88dd8935012c4a72681e5df632af903a1dca8c5e7aa871a"},
    {file = "Pillow-9.2.0-cp311-cp311-musllinux_1_1_x86_64.whl", hash = "sha256:d5b87da55a08acb586bad5c3aa3b86505f559b84f39035b233d5bf844b0834b1"},
    {file = "Pillow-9.2.0-cp311-cp311-win32.whl", hash = "sha256:b6d5e92df2b77665e07ddb2e4dbd6d644b78e4c0d2e9272a852627cdba0d75cf"},
    {file = "Pillow-9.2.0-cp311-cp311-win_amd64.whl", hash = "sha256:6bf088c1ce160f50ea40764f825ec9b72ed9da25346216b91361eef8ad1b8f8c"},
    {file = "Pillow-9.2.0-cp37-cp37m-macosx_10_10_x86_64.whl", hash = "sha256:2c58b24e3a63efd22554c676d81b0e57f80e0a7d3a5874a7e14ce90ec40d3069"},
    {file = "Pillow-9.2.0-cp37-cp37m-manylinux_2_17_aarch64.manylinux2014_aarch64.whl", hash = "sha256:eef7592281f7c174d3d6cbfbb7ee5984a671fcd77e3fc78e973d492e9bf0eb3f"},
    {file = "Pillow-9.2.0-cp37-cp37m-manylinux_2_17_i686.manylinux2014_i686.whl", hash = "sha256:dcd7b9c7139dc8258d164b55696ecd16c04607f1cc33ba7af86613881ffe4ac8"},
    {file = "Pillow-9.2.0-cp37-cp37m-manylinux_2_17_x86_64.manylinux2014_x86_64.whl", hash = "sha256:a138441e95562b3c078746a22f8fca8ff1c22c014f856278bdbdd89ca36cff1b"},
    {file = "Pillow-9.2.0-cp37-cp37m-manylinux_2_28_aarch64.whl", hash = "sha256:93689632949aff41199090eff5474f3990b6823404e45d66a5d44304e9cdc467"},
    {file = "Pillow-9.2.0-cp37-cp37m-manylinux_2_28_x86_64.whl", hash = "sha256:f3fac744f9b540148fa7715a435d2283b71f68bfb6d4aae24482a890aed18b59"},
    {file = "Pillow-9.2.0-cp37-cp37m-win32.whl", hash = "sha256:fa768eff5f9f958270b081bb33581b4b569faabf8774726b283edb06617101dc"},
    {file = "Pillow-9.2.0-cp37-cp37m-win_amd64.whl", hash = "sha256:69bd1a15d7ba3694631e00df8de65a8cb031911ca11f44929c97fe05eb9b6c1d"},
    {file = "Pillow-9.2.0-cp38-cp38-macosx_10_10_x86_64.whl", hash = "sha256:030e3460861488e249731c3e7ab59b07c7853838ff3b8e16aac9561bb345da14"},
    {file = "Pillow-9.2.0-cp38-cp38-macosx_11_0_arm64.whl", hash = "sha256:74a04183e6e64930b667d321524e3c5361094bb4af9083db5c301db64cd341f3"},
    {file = "Pillow-9.2.0-cp38-cp38-manylinux_2_17_aarch64.manylinux2014_aarch64.whl", hash = "sha256:2d33a11f601213dcd5718109c09a52c2a1c893e7461f0be2d6febc2879ec2402"},
    {file = "Pillow-9.2.0-cp38-cp38-manylinux_2_17_i686.manylinux2014_i686.whl", hash = "sha256:1fd6f5e3c0e4697fa7eb45b6e93996299f3feee73a3175fa451f49a74d092b9f"},
    {file = "Pillow-9.2.0-cp38-cp38-manylinux_2_17_x86_64.manylinux2014_x86_64.whl", hash = "sha256:a647c0d4478b995c5e54615a2e5360ccedd2f85e70ab57fbe817ca613d5e63b8"},
    {file = "Pillow-9.2.0-cp38-cp38-manylinux_2_28_aarch64.whl", hash = "sha256:4134d3f1ba5f15027ff5c04296f13328fecd46921424084516bdb1b2548e66ff"},
    {file = "Pillow-9.2.0-cp38-cp38-manylinux_2_28_x86_64.whl", hash = "sha256:bc431b065722a5ad1dfb4df354fb9333b7a582a5ee39a90e6ffff688d72f27a1"},
    {file = "Pillow-9.2.0-cp38-cp38-musllinux_1_1_x86_64.whl", hash = "sha256:1536ad017a9f789430fb6b8be8bf99d2f214c76502becc196c6f2d9a75b01b76"},
    {file = "Pillow-9.2.0-cp38-cp38-win32.whl", hash = "sha256:2ad0d4df0f5ef2247e27fc790d5c9b5a0af8ade9ba340db4a73bb1a4a3e5fb4f"},
    {file = "Pillow-9.2.0-cp38-cp38-win_amd64.whl", hash = "sha256:ec52c351b35ca269cb1f8069d610fc45c5bd38c3e91f9ab4cbbf0aebc136d9c8"},
    {file = "Pillow-9.2.0-cp39-cp39-macosx_10_10_x86_64.whl", hash = "sha256:0ed2c4ef2451de908c90436d6e8092e13a43992f1860275b4d8082667fbb2ffc"},
    {file = "Pillow-9.2.0-cp39-cp39-macosx_11_0_arm64.whl", hash = "sha256:4ad2f835e0ad81d1689f1b7e3fbac7b01bb8777d5a985c8962bedee0cc6d43da"},
    {file = "Pillow-9.2.0-cp39-cp39-manylinux_2_17_aarch64.manylinux2014_aarch64.whl", hash = "sha256:ea98f633d45f7e815db648fd7ff0f19e328302ac36427343e4432c84432e7ff4"},
    {file = "Pillow-9.2.0-cp39-cp39-manylinux_2_17_i686.manylinux2014_i686.whl", hash = "sha256:7761afe0126d046974a01e030ae7529ed0ca6a196de3ec6937c11df0df1bc91c"},
    {file = "Pillow-9.2.0-cp39-cp39-manylinux_2_17_x86_64.manylinux2014_x86_64.whl", hash = "sha256:9a54614049a18a2d6fe156e68e188da02a046a4a93cf24f373bffd977e943421"},
    {file = "Pillow-9.2.0-cp39-cp39-manylinux_2_28_aarch64.whl", hash = "sha256:5aed7dde98403cd91d86a1115c78d8145c83078e864c1de1064f52e6feb61b20"},
    {file = "Pillow-9.2.0-cp39-cp39-manylinux_2_28_x86_64.whl", hash = "sha256:13b725463f32df1bfeacbf3dd197fb358ae8ebcd8c5548faa75126ea425ccb60"},
    {file = "Pillow-9.2.0-cp39-cp39-musllinux_1_1_x86_64.whl", hash = "sha256:808add66ea764ed97d44dda1ac4f2cfec4c1867d9efb16a33d158be79f32b8a4"},
    {file = "Pillow-9.2.0-cp39-cp39-win32.whl", hash = "sha256:337a74fd2f291c607d220c793a8135273c4c2ab001b03e601c36766005f36885"},
    {file = "Pillow-9.2.0-cp39-cp39-win_amd64.whl", hash = "sha256:fac2d65901fb0fdf20363fbd345c01958a742f2dc62a8dd4495af66e3ff502a4"},
    {file = "Pillow-9.2.0-pp37-pypy37_pp73-macosx_10_10_x86_64.whl", hash = "sha256:ad2277b185ebce47a63f4dc6302e30f05762b688f8dc3de55dbae4651872cdf3"},
    {file = "Pillow-9.2.0-pp37-pypy37_pp73-manylinux_2_17_i686.manylinux2014_i686.whl", hash = "sha256:7c7b502bc34f6e32ba022b4a209638f9e097d7a9098104ae420eb8186217ebbb"},
    {file = "Pillow-9.2.0-pp37-pypy37_pp73-manylinux_2_17_x86_64.manylinux2014_x86_64.whl", hash = "sha256:3d1f14f5f691f55e1b47f824ca4fdcb4b19b4323fe43cc7bb105988cad7496be"},
    {file = "Pillow-9.2.0-pp37-pypy37_pp73-manylinux_2_28_x86_64.whl", hash = "sha256:dfe4c1fedfde4e2fbc009d5ad420647f7730d719786388b7de0999bf32c0d9fd"},
    {file = "Pillow-9.2.0-pp38-pypy38_pp73-macosx_10_10_x86_64.whl", hash = "sha256:f07f1f00e22b231dd3d9b9208692042e29792d6bd4f6639415d2f23158a80013"},
    {file = "Pillow-9.2.0-pp38-pypy38_pp73-manylinux_2_17_i686.manylinux2014_i686.whl", hash = "sha256:1802f34298f5ba11d55e5bb09c31997dc0c6aed919658dfdf0198a2fe75d5490"},
    {file = "Pillow-9.2.0-pp38-pypy38_pp73-manylinux_2_17_x86_64.manylinux2014_x86_64.whl", hash = "sha256:17d4cafe22f050b46d983b71c707162d63d796a1235cdf8b9d7a112e97b15bac"},
    {file = "Pillow-9.2.0-pp38-pypy38_pp73-manylinux_2_28_x86_64.whl", hash = "sha256:96b5e6874431df16aee0c1ba237574cb6dff1dcb173798faa6a9d8b399a05d0e"},
    {file = "Pillow-9.2.0-pp38-pypy38_pp73-win_amd64.whl", hash = "sha256:0030fdbd926fb85844b8b92e2f9449ba89607231d3dd597a21ae72dc7fe26927"},
    {file = "Pillow-9.2.0.tar.gz", hash = "sha256:75e636fd3e0fb872693f23ccb8a5ff2cd578801251f3a4f6854c6a5d437d3c04"},
]
platformdirs = [
    {file = "platformdirs-2.5.2-py3-none-any.whl", hash = "sha256:027d8e83a2d7de06bbac4e5ef7e023c02b863d7ea5d079477e722bb41ab25788"},
    {file = "platformdirs-2.5.2.tar.gz", hash = "sha256:58c8abb07dcb441e6ee4b11d8df0ac856038f944ab98b7be6b27b2a3c7feef19"},
]
pluggy = [
    {file = "pluggy-1.0.0-py2.py3-none-any.whl", hash = "sha256:74134bbf457f031a36d68416e1509f34bd5ccc019f0bcc952c7b909d06b37bd3"},
    {file = "pluggy-1.0.0.tar.gz", hash = "sha256:4224373bacce55f955a878bf9cfa763c1e360858e330072059e10bad68531159"},
]
pretrainedmodels = [
    {file = "pretrainedmodels-0.7.4.tar.gz", hash = "sha256:7e77ead4619a3e11ab3c41982c8ad5b86edffe37c87fd2a37ec3c2cc6470b98a"},
]
promise = [
    {file = "promise-2.3.tar.gz", hash = "sha256:dfd18337c523ba4b6a58801c164c1904a9d4d1b1747c7d5dbf45b693a49d93d0"},
]
protobuf = [
    {file = "protobuf-3.19.4-cp310-cp310-macosx_10_9_universal2.whl", hash = "sha256:f51d5a9f137f7a2cec2d326a74b6e3fc79d635d69ffe1b036d39fc7d75430d37"},
    {file = "protobuf-3.19.4-cp310-cp310-manylinux2014_aarch64.whl", hash = "sha256:09297b7972da685ce269ec52af761743714996b4381c085205914c41fcab59fb"},
    {file = "protobuf-3.19.4-cp310-cp310-manylinux_2_17_x86_64.manylinux2014_x86_64.whl", hash = "sha256:072fbc78d705d3edc7ccac58a62c4c8e0cec856987da7df8aca86e647be4e35c"},
    {file = "protobuf-3.19.4-cp310-cp310-win32.whl", hash = "sha256:7bb03bc2873a2842e5ebb4801f5c7ff1bfbdf426f85d0172f7644fcda0671ae0"},
    {file = "protobuf-3.19.4-cp310-cp310-win_amd64.whl", hash = "sha256:f358aa33e03b7a84e0d91270a4d4d8f5df6921abe99a377828839e8ed0c04e07"},
    {file = "protobuf-3.19.4-cp36-cp36m-macosx_10_9_x86_64.whl", hash = "sha256:1c91ef4110fdd2c590effb5dca8fdbdcb3bf563eece99287019c4204f53d81a4"},
    {file = "protobuf-3.19.4-cp36-cp36m-manylinux_2_17_x86_64.manylinux2014_x86_64.whl", hash = "sha256:c438268eebb8cf039552897d78f402d734a404f1360592fef55297285f7f953f"},
    {file = "protobuf-3.19.4-cp36-cp36m-win32.whl", hash = "sha256:835a9c949dc193953c319603b2961c5c8f4327957fe23d914ca80d982665e8ee"},
    {file = "protobuf-3.19.4-cp36-cp36m-win_amd64.whl", hash = "sha256:4276cdec4447bd5015453e41bdc0c0c1234eda08420b7c9a18b8d647add51e4b"},
    {file = "protobuf-3.19.4-cp37-cp37m-macosx_10_9_x86_64.whl", hash = "sha256:6cbc312be5e71869d9d5ea25147cdf652a6781cf4d906497ca7690b7b9b5df13"},
    {file = "protobuf-3.19.4-cp37-cp37m-manylinux2014_aarch64.whl", hash = "sha256:54a1473077f3b616779ce31f477351a45b4fef8c9fd7892d6d87e287a38df368"},
    {file = "protobuf-3.19.4-cp37-cp37m-manylinux_2_17_x86_64.manylinux2014_x86_64.whl", hash = "sha256:435bb78b37fc386f9275a7035fe4fb1364484e38980d0dd91bc834a02c5ec909"},
    {file = "protobuf-3.19.4-cp37-cp37m-win32.whl", hash = "sha256:16f519de1313f1b7139ad70772e7db515b1420d208cb16c6d7858ea989fc64a9"},
    {file = "protobuf-3.19.4-cp37-cp37m-win_amd64.whl", hash = "sha256:cdc076c03381f5c1d9bb1abdcc5503d9ca8b53cf0a9d31a9f6754ec9e6c8af0f"},
    {file = "protobuf-3.19.4-cp38-cp38-macosx_10_9_x86_64.whl", hash = "sha256:69da7d39e39942bd52848438462674c463e23963a1fdaa84d88df7fbd7e749b2"},
    {file = "protobuf-3.19.4-cp38-cp38-manylinux2014_aarch64.whl", hash = "sha256:48ed3877fa43e22bcacc852ca76d4775741f9709dd9575881a373bd3e85e54b2"},
    {file = "protobuf-3.19.4-cp38-cp38-manylinux_2_17_x86_64.manylinux2014_x86_64.whl", hash = "sha256:bd95d1dfb9c4f4563e6093a9aa19d9c186bf98fa54da5252531cc0d3a07977e7"},
    {file = "protobuf-3.19.4-cp38-cp38-win32.whl", hash = "sha256:b38057450a0c566cbd04890a40edf916db890f2818e8682221611d78dc32ae26"},
    {file = "protobuf-3.19.4-cp38-cp38-win_amd64.whl", hash = "sha256:7ca7da9c339ca8890d66958f5462beabd611eca6c958691a8fe6eccbd1eb0c6e"},
    {file = "protobuf-3.19.4-cp39-cp39-macosx_10_9_x86_64.whl", hash = "sha256:36cecbabbda242915529b8ff364f2263cd4de7c46bbe361418b5ed859677ba58"},
    {file = "protobuf-3.19.4-cp39-cp39-manylinux2014_aarch64.whl", hash = "sha256:c1068287025f8ea025103e37d62ffd63fec8e9e636246b89c341aeda8a67c934"},
    {file = "protobuf-3.19.4-cp39-cp39-manylinux_2_17_x86_64.manylinux2014_x86_64.whl", hash = "sha256:96bd766831596d6014ca88d86dc8fe0fb2e428c0b02432fd9db3943202bf8c5e"},
    {file = "protobuf-3.19.4-cp39-cp39-win32.whl", hash = "sha256:84123274d982b9e248a143dadd1b9815049f4477dc783bf84efe6250eb4b836a"},
    {file = "protobuf-3.19.4-cp39-cp39-win_amd64.whl", hash = "sha256:3112b58aac3bac9c8be2b60a9daf6b558ca3f7681c130dcdd788ade7c9ffbdca"},
    {file = "protobuf-3.19.4-py2.py3-none-any.whl", hash = "sha256:8961c3a78ebfcd000920c9060a262f082f29838682b1f7201889300c1fbe0616"},
    {file = "protobuf-3.19.4.tar.gz", hash = "sha256:9df0c10adf3e83015ced42a9a7bd64e13d06c4cf45c340d2c63020ea04499d0a"},
]
psutil = [
    {file = "psutil-5.9.1-cp27-cp27m-manylinux2010_i686.whl", hash = "sha256:799759d809c31aab5fe4579e50addf84565e71c1dc9f1c31258f159ff70d3f87"},
    {file = "psutil-5.9.1-cp27-cp27m-manylinux2010_x86_64.whl", hash = "sha256:9272167b5f5fbfe16945be3db475b3ce8d792386907e673a209da686176552af"},
    {file = "psutil-5.9.1-cp27-cp27m-win32.whl", hash = "sha256:0904727e0b0a038830b019551cf3204dd48ef5c6868adc776e06e93d615fc5fc"},
    {file = "psutil-5.9.1-cp27-cp27m-win_amd64.whl", hash = "sha256:e7e10454cb1ab62cc6ce776e1c135a64045a11ec4c6d254d3f7689c16eb3efd2"},
    {file = "psutil-5.9.1-cp27-cp27mu-manylinux2010_i686.whl", hash = "sha256:56960b9e8edcca1456f8c86a196f0c3d8e3e361320071c93378d41445ffd28b0"},
    {file = "psutil-5.9.1-cp27-cp27mu-manylinux2010_x86_64.whl", hash = "sha256:44d1826150d49ffd62035785a9e2c56afcea66e55b43b8b630d7706276e87f22"},
    {file = "psutil-5.9.1-cp310-cp310-macosx_10_9_x86_64.whl", hash = "sha256:c7be9d7f5b0d206f0bbc3794b8e16fb7dbc53ec9e40bbe8787c6f2d38efcf6c9"},
    {file = "psutil-5.9.1-cp310-cp310-manylinux_2_12_i686.manylinux2010_i686.manylinux_2_17_i686.manylinux2014_i686.whl", hash = "sha256:abd9246e4cdd5b554a2ddd97c157e292ac11ef3e7af25ac56b08b455c829dca8"},
    {file = "psutil-5.9.1-cp310-cp310-manylinux_2_12_x86_64.manylinux2010_x86_64.manylinux_2_17_x86_64.manylinux2014_x86_64.whl", hash = "sha256:29a442e25fab1f4d05e2655bb1b8ab6887981838d22effa2396d584b740194de"},
    {file = "psutil-5.9.1-cp310-cp310-win32.whl", hash = "sha256:20b27771b077dcaa0de1de3ad52d22538fe101f9946d6dc7869e6f694f079329"},
    {file = "psutil-5.9.1-cp310-cp310-win_amd64.whl", hash = "sha256:58678bbadae12e0db55186dc58f2888839228ac9f41cc7848853539b70490021"},
    {file = "psutil-5.9.1-cp36-cp36m-macosx_10_9_x86_64.whl", hash = "sha256:3a76ad658641172d9c6e593de6fe248ddde825b5866464c3b2ee26c35da9d237"},
    {file = "psutil-5.9.1-cp36-cp36m-manylinux_2_12_i686.manylinux2010_i686.manylinux_2_17_i686.manylinux2014_i686.whl", hash = "sha256:a6a11e48cb93a5fa606306493f439b4aa7c56cb03fc9ace7f6bfa21aaf07c453"},
    {file = "psutil-5.9.1-cp36-cp36m-manylinux_2_12_x86_64.manylinux2010_x86_64.manylinux_2_17_x86_64.manylinux2014_x86_64.whl", hash = "sha256:068935df39055bf27a29824b95c801c7a5130f118b806eee663cad28dca97685"},
    {file = "psutil-5.9.1-cp36-cp36m-win32.whl", hash = "sha256:0f15a19a05f39a09327345bc279c1ba4a8cfb0172cc0d3c7f7d16c813b2e7d36"},
    {file = "psutil-5.9.1-cp36-cp36m-win_amd64.whl", hash = "sha256:db417f0865f90bdc07fa30e1aadc69b6f4cad7f86324b02aa842034efe8d8c4d"},
    {file = "psutil-5.9.1-cp37-cp37m-macosx_10_9_x86_64.whl", hash = "sha256:91c7ff2a40c373d0cc9121d54bc5f31c4fa09c346528e6a08d1845bce5771ffc"},
    {file = "psutil-5.9.1-cp37-cp37m-manylinux_2_12_i686.manylinux2010_i686.manylinux_2_17_i686.manylinux2014_i686.whl", hash = "sha256:fea896b54f3a4ae6f790ac1d017101252c93f6fe075d0e7571543510f11d2676"},
    {file = "psutil-5.9.1-cp37-cp37m-manylinux_2_12_x86_64.manylinux2010_x86_64.manylinux_2_17_x86_64.manylinux2014_x86_64.whl", hash = "sha256:3054e923204b8e9c23a55b23b6df73a8089ae1d075cb0bf711d3e9da1724ded4"},
    {file = "psutil-5.9.1-cp37-cp37m-win32.whl", hash = "sha256:d2d006286fbcb60f0b391741f520862e9b69f4019b4d738a2a45728c7e952f1b"},
    {file = "psutil-5.9.1-cp37-cp37m-win_amd64.whl", hash = "sha256:b14ee12da9338f5e5b3a3ef7ca58b3cba30f5b66f7662159762932e6d0b8f680"},
    {file = "psutil-5.9.1-cp38-cp38-macosx_10_9_x86_64.whl", hash = "sha256:19f36c16012ba9cfc742604df189f2f28d2720e23ff7d1e81602dbe066be9fd1"},
    {file = "psutil-5.9.1-cp38-cp38-manylinux_2_12_i686.manylinux2010_i686.manylinux_2_17_i686.manylinux2014_i686.whl", hash = "sha256:944c4b4b82dc4a1b805329c980f270f170fdc9945464223f2ec8e57563139cf4"},
    {file = "psutil-5.9.1-cp38-cp38-manylinux_2_12_x86_64.manylinux2010_x86_64.manylinux_2_17_x86_64.manylinux2014_x86_64.whl", hash = "sha256:4b6750a73a9c4a4e689490ccb862d53c7b976a2a35c4e1846d049dcc3f17d83b"},
    {file = "psutil-5.9.1-cp38-cp38-win32.whl", hash = "sha256:a8746bfe4e8f659528c5c7e9af5090c5a7d252f32b2e859c584ef7d8efb1e689"},
    {file = "psutil-5.9.1-cp38-cp38-win_amd64.whl", hash = "sha256:79c9108d9aa7fa6fba6e668b61b82facc067a6b81517cab34d07a84aa89f3df0"},
    {file = "psutil-5.9.1-cp39-cp39-macosx_10_9_x86_64.whl", hash = "sha256:28976df6c64ddd6320d281128817f32c29b539a52bdae5e192537bc338a9ec81"},
    {file = "psutil-5.9.1-cp39-cp39-manylinux_2_12_i686.manylinux2010_i686.manylinux_2_17_i686.manylinux2014_i686.whl", hash = "sha256:b88f75005586131276634027f4219d06e0561292be8bd6bc7f2f00bdabd63c4e"},
    {file = "psutil-5.9.1-cp39-cp39-manylinux_2_12_x86_64.manylinux2010_x86_64.manylinux_2_17_x86_64.manylinux2014_x86_64.whl", hash = "sha256:645bd4f7bb5b8633803e0b6746ff1628724668681a434482546887d22c7a9537"},
    {file = "psutil-5.9.1-cp39-cp39-win32.whl", hash = "sha256:32c52611756096ae91f5d1499fe6c53b86f4a9ada147ee42db4991ba1520e574"},
    {file = "psutil-5.9.1-cp39-cp39-win_amd64.whl", hash = "sha256:f65f9a46d984b8cd9b3750c2bdb419b2996895b005aefa6cbaba9a143b1ce2c5"},
    {file = "psutil-5.9.1.tar.gz", hash = "sha256:57f1819b5d9e95cdfb0c881a8a5b7d542ed0b7c522d575706a80bedc848c8954"},
]
py = [
    {file = "py-1.11.0-py2.py3-none-any.whl", hash = "sha256:607c53218732647dff4acdfcd50cb62615cedf612e72d1724fb1a0cc6405b378"},
    {file = "py-1.11.0.tar.gz", hash = "sha256:51c75c4126074b472f746a24399ad32f6053d1b34b68d2fa41e558e6f4a98719"},
]
pyasn1 = [
    {file = "pyasn1-0.4.8-py2.4.egg", hash = "sha256:fec3e9d8e36808a28efb59b489e4528c10ad0f480e57dcc32b4de5c9d8c9fdf3"},
    {file = "pyasn1-0.4.8-py2.5.egg", hash = "sha256:0458773cfe65b153891ac249bcf1b5f8f320b7c2ce462151f8fa74de8934becf"},
    {file = "pyasn1-0.4.8-py2.6.egg", hash = "sha256:5c9414dcfede6e441f7e8f81b43b34e834731003427e5b09e4e00e3172a10f00"},
    {file = "pyasn1-0.4.8-py2.7.egg", hash = "sha256:6e7545f1a61025a4e58bb336952c5061697da694db1cae97b116e9c46abcf7c8"},
    {file = "pyasn1-0.4.8-py2.py3-none-any.whl", hash = "sha256:39c7e2ec30515947ff4e87fb6f456dfc6e84857d34be479c9d4a4ba4bf46aa5d"},
    {file = "pyasn1-0.4.8-py3.1.egg", hash = "sha256:78fa6da68ed2727915c4767bb386ab32cdba863caa7dbe473eaae45f9959da86"},
    {file = "pyasn1-0.4.8-py3.2.egg", hash = "sha256:08c3c53b75eaa48d71cf8c710312316392ed40899cb34710d092e96745a358b7"},
    {file = "pyasn1-0.4.8-py3.3.egg", hash = "sha256:03840c999ba71680a131cfaee6fab142e1ed9bbd9c693e285cc6aca0d555e576"},
    {file = "pyasn1-0.4.8-py3.4.egg", hash = "sha256:7ab8a544af125fb704feadb008c99a88805126fb525280b2270bb25cc1d78a12"},
    {file = "pyasn1-0.4.8-py3.5.egg", hash = "sha256:e89bf84b5437b532b0803ba5c9a5e054d21fec423a89952a74f87fa2c9b7bce2"},
    {file = "pyasn1-0.4.8-py3.6.egg", hash = "sha256:014c0e9976956a08139dc0712ae195324a75e142284d5f87f1a87ee1b068a359"},
    {file = "pyasn1-0.4.8-py3.7.egg", hash = "sha256:99fcc3c8d804d1bc6d9a099921e39d827026409a58f2a720dcdb89374ea0c776"},
    {file = "pyasn1-0.4.8.tar.gz", hash = "sha256:aef77c9fb94a3ac588e87841208bdec464471d9871bd5050a287cc9a475cd0ba"},
]
pyasn1-modules = [
    {file = "pyasn1-modules-0.2.8.tar.gz", hash = "sha256:905f84c712230b2c592c19470d3ca8d552de726050d1d1716282a1f6146be65e"},
    {file = "pyasn1_modules-0.2.8-py2.4.egg", hash = "sha256:0fe1b68d1e486a1ed5473f1302bd991c1611d319bba158e98b106ff86e1d7199"},
    {file = "pyasn1_modules-0.2.8-py2.5.egg", hash = "sha256:fe0644d9ab041506b62782e92b06b8c68cca799e1a9636ec398675459e031405"},
    {file = "pyasn1_modules-0.2.8-py2.6.egg", hash = "sha256:a99324196732f53093a84c4369c996713eb8c89d360a496b599fb1a9c47fc3eb"},
    {file = "pyasn1_modules-0.2.8-py2.7.egg", hash = "sha256:0845a5582f6a02bb3e1bde9ecfc4bfcae6ec3210dd270522fee602365430c3f8"},
    {file = "pyasn1_modules-0.2.8-py2.py3-none-any.whl", hash = "sha256:a50b808ffeb97cb3601dd25981f6b016cbb3d31fbf57a8b8a87428e6158d0c74"},
    {file = "pyasn1_modules-0.2.8-py3.1.egg", hash = "sha256:f39edd8c4ecaa4556e989147ebf219227e2cd2e8a43c7e7fcb1f1c18c5fd6a3d"},
    {file = "pyasn1_modules-0.2.8-py3.2.egg", hash = "sha256:b80486a6c77252ea3a3e9b1e360bc9cf28eaac41263d173c032581ad2f20fe45"},
    {file = "pyasn1_modules-0.2.8-py3.3.egg", hash = "sha256:65cebbaffc913f4fe9e4808735c95ea22d7a7775646ab690518c056784bc21b4"},
    {file = "pyasn1_modules-0.2.8-py3.4.egg", hash = "sha256:15b7c67fabc7fc240d87fb9aabf999cf82311a6d6fb2c70d00d3d0604878c811"},
    {file = "pyasn1_modules-0.2.8-py3.5.egg", hash = "sha256:426edb7a5e8879f1ec54a1864f16b882c2837bfd06eee62f2c982315ee2473ed"},
    {file = "pyasn1_modules-0.2.8-py3.6.egg", hash = "sha256:cbac4bc38d117f2a49aeedec4407d23e8866ea4ac27ff2cf7fb3e5b570df19e0"},
    {file = "pyasn1_modules-0.2.8-py3.7.egg", hash = "sha256:c29a5e5cc7a3f05926aff34e097e84f8589cd790ce0ed41b67aed6857b26aafd"},
]
pycodestyle = [
    {file = "pycodestyle-2.8.0-py2.py3-none-any.whl", hash = "sha256:720f8b39dde8b293825e7ff02c475f3077124006db4f440dcbc9a20b76548a20"},
    {file = "pycodestyle-2.8.0.tar.gz", hash = "sha256:eddd5847ef438ea1c7870ca7eb78a9d47ce0cdb4851a5523949f2601d0cbbe7f"},
]
pycparser = [
    {file = "pycparser-2.21-py2.py3-none-any.whl", hash = "sha256:8ee45429555515e1f6b185e78100aea234072576aa43ab53aefcae078162fca9"},
    {file = "pycparser-2.21.tar.gz", hash = "sha256:e644fdec12f7872f86c58ff790da456218b10f863970249516d60a5eaca77206"},
]
pydeprecate = [
    {file = "pyDeprecate-0.3.2-py3-none-any.whl", hash = "sha256:ed86b68ed837e6465245904a3de2f59bf9eef78ac7a2502ee280533d04802457"},
    {file = "pyDeprecate-0.3.2.tar.gz", hash = "sha256:d481116cc5d7f6c473e7c4be820efdd9b90a16b594b350276e9e66a6cb5bdd29"},
]
pydocstyle = [
    {file = "pydocstyle-6.1.1-py3-none-any.whl", hash = "sha256:6987826d6775056839940041beef5c08cc7e3d71d63149b48e36727f70144dc4"},
    {file = "pydocstyle-6.1.1.tar.gz", hash = "sha256:1d41b7c459ba0ee6c345f2eb9ae827cab14a7533a88c5c6f7e94923f72df92dc"},
]
pyflakes = [
    {file = "pyflakes-2.4.0-py2.py3-none-any.whl", hash = "sha256:3bb3a3f256f4b7968c9c788781e4ff07dce46bdf12339dcda61053375426ee2e"},
    {file = "pyflakes-2.4.0.tar.gz", hash = "sha256:05a85c2872edf37a4ed30b0cce2f6093e1d0581f8c19d7393122da7e25b2b24c"},
]
pyparsing = [
    {file = "pyparsing-3.0.9-py3-none-any.whl", hash = "sha256:5026bae9a10eeaefb61dab2f09052b9f4307d44aee4eda64b309723d8d206bbc"},
    {file = "pyparsing-3.0.9.tar.gz", hash = "sha256:2b020ecf7d21b687f219b71ecad3631f644a47f01403fa1d1036b0c6416d70fb"},
]
pyproj = [
    {file = "pyproj-3.3.1-cp310-cp310-macosx_10_9_x86_64.whl", hash = "sha256:473961faef7a9fd723c5d432f65220ea6ab3854e606bf84b4d409a75a4261c78"},
    {file = "pyproj-3.3.1-cp310-cp310-manylinux_2_17_aarch64.manylinux2014_aarch64.whl", hash = "sha256:2fef9c1e339f25c57f6ae0558b5ab1bbdf7994529a30d8d7504fc6302ea51c03"},
    {file = "pyproj-3.3.1-cp310-cp310-manylinux_2_17_i686.manylinux2014_i686.whl", hash = "sha256:140fa649fedd04f680a39f8ad339799a55cb1c49f6a84e1b32b97e49646647aa"},
    {file = "pyproj-3.3.1-cp310-cp310-manylinux_2_17_x86_64.manylinux2014_x86_64.whl", hash = "sha256:b59c08aea13ee428cf8a919212d55c036cc94784805ed77c8f31a4d1f541058c"},
    {file = "pyproj-3.3.1-cp310-cp310-win32.whl", hash = "sha256:1adc9ccd1bf04998493b6a2e87e60656c75ab790653b36cfe351e9ef214828ed"},
    {file = "pyproj-3.3.1-cp310-cp310-win_amd64.whl", hash = "sha256:42eea10afc750fccd1c5c4ba56de29ab791ab4d83c1f7db72705566282ac5396"},
    {file = "pyproj-3.3.1-cp38-cp38-macosx_10_9_x86_64.whl", hash = "sha256:531ea36519fa7b581466d4b6ab32f66ae4dadd9499d726352f71ee5e19c3d1c5"},
    {file = "pyproj-3.3.1-cp38-cp38-manylinux_2_17_aarch64.manylinux2014_aarch64.whl", hash = "sha256:67025e37598a6bbed2c9c6c9e4c911f6dd39315d3e1148ead935a5c4d64309d5"},
    {file = "pyproj-3.3.1-cp38-cp38-manylinux_2_17_i686.manylinux2014_i686.whl", hash = "sha256:aed1a3c0cd4182425f91b48d5db39f459bc2fe0d88017ead6425a1bc85faee33"},
    {file = "pyproj-3.3.1-cp38-cp38-manylinux_2_17_x86_64.manylinux2014_x86_64.whl", hash = "sha256:3cc4771403db54494e1e55bca8e6d33cde322f8cf0ed39f1557ff109c66d2cd1"},
    {file = "pyproj-3.3.1-cp38-cp38-win32.whl", hash = "sha256:c99f7b5757a28040a2dd4a28c9805fdf13eef79a796f4a566ab5cb362d10630d"},
    {file = "pyproj-3.3.1-cp38-cp38-win_amd64.whl", hash = "sha256:5dac03d4338a4c8bd0f69144c527474f517b4cbd7d2d8c532cd8937799723248"},
    {file = "pyproj-3.3.1-cp39-cp39-macosx_10_9_x86_64.whl", hash = "sha256:56b0f9ee2c5b2520b18db30a393a7b86130cf527ddbb8c96e7f3c837474a9d79"},
    {file = "pyproj-3.3.1-cp39-cp39-manylinux_2_17_aarch64.manylinux2014_aarch64.whl", hash = "sha256:5f92d8f6514516124abb714dce912b20867831162cfff9fae2678ef07b6fcf0f"},
    {file = "pyproj-3.3.1-cp39-cp39-manylinux_2_17_i686.manylinux2014_i686.whl", hash = "sha256:1ef1bfbe2dcc558c7a98e2f1836abdcd630390f3160724a6f4f5c818b2be0ad5"},
    {file = "pyproj-3.3.1-cp39-cp39-manylinux_2_17_x86_64.manylinux2014_x86_64.whl", hash = "sha256:5ca5f32b56210429b367ca4f9a57ffe67975c487af82e179a24370879a3daf68"},
    {file = "pyproj-3.3.1-cp39-cp39-win32.whl", hash = "sha256:aba199704c824fb84ab64927e7bc9ef71e603e483130ec0f7e09e97259b8f61f"},
    {file = "pyproj-3.3.1-cp39-cp39-win_amd64.whl", hash = "sha256:120d45ed73144c65e9677dc73ba8a531c495d179dd9f9f0471ac5acc02d7ac4b"},
    {file = "pyproj-3.3.1-pp38-pypy38_pp73-macosx_10_9_x86_64.whl", hash = "sha256:52efb681647dfac185cc655a709bc0caaf910031a0390f816f5fc8ce150cbedc"},
    {file = "pyproj-3.3.1-pp38-pypy38_pp73-manylinux_2_17_i686.manylinux2014_i686.whl", hash = "sha256:5ab0d6e38fda7c13726afacaf62e9f9dd858089d67910471758afd9cb24e0ecd"},
    {file = "pyproj-3.3.1-pp38-pypy38_pp73-manylinux_2_17_x86_64.manylinux2014_x86_64.whl", hash = "sha256:45487942c19c5a8b09c91964ea3201f4e094518e34743cae373889a36e3d9260"},
    {file = "pyproj-3.3.1-pp38-pypy38_pp73-win_amd64.whl", hash = "sha256:797ad5655d484feac14b0fbb4a4efeaac0cf780a223046e2465494c767fd1c3b"},
    {file = "pyproj-3.3.1.tar.gz", hash = "sha256:b3d8e14d91cc95fb3dbc03a9d0588ac58326803eefa5bbb0978d109de3304fbe"},
]
pyshp = [
    {file = "pyshp-2.1.3.tar.gz", hash = "sha256:e32b4a6832a3b97986df442df63b4c4a7dcc846b326c903189530a5cc6df0260"},
]
pytest = [
    {file = "pytest-7.1.2-py3-none-any.whl", hash = "sha256:13d0e3ccfc2b6e26be000cb6568c832ba67ba32e719443bfe725814d3c42433c"},
    {file = "pytest-7.1.2.tar.gz", hash = "sha256:a06a0425453864a270bc45e71f783330a7428defb4230fb5e6a731fde06ecd45"},
]
pytest-cov = [
    {file = "pytest-cov-3.0.0.tar.gz", hash = "sha256:e7f0f5b1617d2210a2cabc266dfe2f4c75a8d32fb89eafb7ad9d06f6d076d470"},
    {file = "pytest_cov-3.0.0-py3-none-any.whl", hash = "sha256:578d5d15ac4a25e5f961c938b85a05b09fdaae9deef3bb6de9a6e766622ca7a6"},
]
python-dateutil = [
    {file = "python-dateutil-2.8.2.tar.gz", hash = "sha256:0123cacc1627ae19ddf3c27a5de5bd67ee4586fbdd6440d9748f8abb483d3e86"},
    {file = "python_dateutil-2.8.2-py2.py3-none-any.whl", hash = "sha256:961d03dc3453ebbc59dbdea9e4e11c5651520a876d0f4db161e8674aae935da9"},
]
pytorch-lightning = [
    {file = "pytorch-lightning-1.6.0.tar.gz", hash = "sha256:1ab6f15750862cfbac48ad7be420050c8c353a060da7c2575f9e267158a33d42"},
    {file = "pytorch_lightning-1.6.0-py3-none-any.whl", hash = "sha256:16b4758b989800719661eccc7c3da7b0c2a742c171618b6668f0f7c368c408c2"},
]
pytorch-lightning-bolts = [
    {file = "pytorch-lightning-bolts-0.3.2.tar.gz", hash = "sha256:a0d3061a14618a1eb4c03b6efacc683623d0dbda35f62235a2561f7ef8514acb"},
    {file = "pytorch_lightning_bolts-0.3.2-py3-none-any.whl", hash = "sha256:4978dc1e6039d3285e4ce6ed5bb37134ecaa1a6f8290fda46fd5c86b838a2cae"},
]
pytz = [
    {file = "pytz-2022.1-py2.py3-none-any.whl", hash = "sha256:e68985985296d9a66a881eb3193b0906246245294a881e7c8afe623866ac6a5c"},
    {file = "pytz-2022.1.tar.gz", hash = "sha256:1e760e2fe6a8163bc0b3d9a19c4f84342afa0a2affebfaa84b01b978a02ecaa7"},
]
pywavelets = [
    {file = "PyWavelets-1.3.0-cp310-cp310-macosx_10_13_universal2.whl", hash = "sha256:eebaa9c28600da336743fefd650332460c132792660e70eb09abf343b0664b87"},
    {file = "PyWavelets-1.3.0-cp310-cp310-macosx_10_13_x86_64.whl", hash = "sha256:3eeffcf2f7eebae5cc27cb11a7d0d96118e2e9f75ac38ff1a05373d5fe75accb"},
    {file = "PyWavelets-1.3.0-cp310-cp310-macosx_11_0_arm64.whl", hash = "sha256:35a945bea9da6db9755e42e06e871846514ae91bde3ae24a08a1d090b003a23b"},
    {file = "PyWavelets-1.3.0-cp310-cp310-manylinux_2_17_aarch64.manylinux2014_aarch64.whl", hash = "sha256:e8876764e349673ee8d48bc3cd0afd2f9f7b65378998e2665af12c277c8a56de"},
    {file = "PyWavelets-1.3.0-cp310-cp310-manylinux_2_17_x86_64.manylinux2014_x86_64.whl", hash = "sha256:c98ac1cee6276db05768e450dc3002033be6c2819c906103a974e0fb0d436f41"},
    {file = "PyWavelets-1.3.0-cp310-cp310-win32.whl", hash = "sha256:6ecfe051ccb097c2dcdcb0977e0a684e76144d6694a202badf0780143d8536f0"},
    {file = "PyWavelets-1.3.0-cp310-cp310-win_amd64.whl", hash = "sha256:437806465cfa5f2d91809ec13154be050b84a11025784a6b6ce04ac452872b36"},
    {file = "PyWavelets-1.3.0-cp37-cp37m-macosx_10_13_x86_64.whl", hash = "sha256:3c4ebe7ff2c9092f6bdd1f8bf98ce2745f5d43a9936d6e342ee83fbcae548116"},
    {file = "PyWavelets-1.3.0-cp37-cp37m-manylinux_2_17_aarch64.manylinux2014_aarch64.whl", hash = "sha256:d4f9ed4f175c66c9b8646a93fd54c588fd8f4b2517f53c59aea5cdf370f9c9ba"},
    {file = "PyWavelets-1.3.0-cp37-cp37m-manylinux_2_5_i686.manylinux1_i686.manylinux_2_12_i686.manylinux2010_i686.whl", hash = "sha256:41e4f0a3a6a088e955006513fe72f863cea3ce293033131cacb8a1a3068ed228"},
    {file = "PyWavelets-1.3.0-cp37-cp37m-manylinux_2_5_x86_64.manylinux1_x86_64.manylinux_2_12_x86_64.manylinux2010_x86_64.whl", hash = "sha256:5b76731d2077242611b32f2e11c72adbf126b432ceae92e2ce8d0f693974c96d"},
    {file = "PyWavelets-1.3.0-cp37-cp37m-win32.whl", hash = "sha256:3d3ecc2ee87be94fb2dc8c2d35bcae3f24708677196e80028d24ba0fd2f6a70a"},
    {file = "PyWavelets-1.3.0-cp37-cp37m-win_amd64.whl", hash = "sha256:91e1b220f0ddd4c127bab718363c2c4a07dbcd95b9c4bfed09a3cdae47dbba43"},
    {file = "PyWavelets-1.3.0-cp38-cp38-macosx_10_13_universal2.whl", hash = "sha256:8a5941d1f4eb1bc9569c655b63ecb31aa15b3ef0fc9b57df275892c39bccc59e"},
    {file = "PyWavelets-1.3.0-cp38-cp38-macosx_10_13_x86_64.whl", hash = "sha256:a555a7a85da01357d8258cb45f751881f69013f8920f8738718c60cf8a47b755"},
    {file = "PyWavelets-1.3.0-cp38-cp38-macosx_11_0_arm64.whl", hash = "sha256:69e9a46facf89b51e5700d10f6d831f29745471c1ab42917f2f849a257b9fd77"},
    {file = "PyWavelets-1.3.0-cp38-cp38-manylinux_2_17_aarch64.manylinux2014_aarch64.whl", hash = "sha256:a51225d24811ba7ef5184c03bb7072db0aa9651c4370a115d4069dedfb8d2f7a"},
    {file = "PyWavelets-1.3.0-cp38-cp38-manylinux_2_17_x86_64.manylinux2014_x86_64.whl", hash = "sha256:d7369597e1b1d125eb4b458a36cef052beed188444e55ed21445c1196008e200"},
    {file = "PyWavelets-1.3.0-cp38-cp38-manylinux_2_5_i686.manylinux1_i686.manylinux_2_12_i686.manylinux2010_i686.whl", hash = "sha256:307ab8a4c3e5c2b8f7d3d371de4a5f019cf4b030b897c3394a4a7ad157369367"},
    {file = "PyWavelets-1.3.0-cp38-cp38-win32.whl", hash = "sha256:27e99818d3c26481de3c68dbe880a7fcafe661cc031b22eff4a64237fe17a7ff"},
    {file = "PyWavelets-1.3.0-cp38-cp38-win_amd64.whl", hash = "sha256:3383d106fa8da0c2df30401ad056cd7a11b76d885f4bfa16ca7bcc6b4ca2831c"},
    {file = "PyWavelets-1.3.0-cp39-cp39-macosx_10_13_universal2.whl", hash = "sha256:84c58a179bdb9fc71039b1f68bcd0718a7d9814b5e3741d7681d3e027bb81b52"},
    {file = "PyWavelets-1.3.0-cp39-cp39-macosx_10_13_x86_64.whl", hash = "sha256:fccf468c55427828a3c534b651311f2759210836491c1112e1548e1babe368a5"},
    {file = "PyWavelets-1.3.0-cp39-cp39-macosx_11_0_arm64.whl", hash = "sha256:0ed3afbda88498b3ea3c861bf5b55e4feca41747730a71a22102ed5a74d1e453"},
    {file = "PyWavelets-1.3.0-cp39-cp39-manylinux_2_17_aarch64.manylinux2014_aarch64.whl", hash = "sha256:38cc635c08a050e175a492e66c9b63a8e1f42254e6879e614b6c9d8d69e0887f"},
    {file = "PyWavelets-1.3.0-cp39-cp39-manylinux_2_17_x86_64.manylinux2014_x86_64.whl", hash = "sha256:a486160f83efd8517cd748796adbab7c445ee8a3e1d168b4b8b60ed0f5aee3a0"},
    {file = "PyWavelets-1.3.0-cp39-cp39-manylinux_2_5_i686.manylinux1_i686.manylinux_2_12_i686.manylinux2010_i686.whl", hash = "sha256:f6e7d969a6ef64ae8be1766b0b0e32debb13424543d331911b8d7e967d60dd42"},
    {file = "PyWavelets-1.3.0-cp39-cp39-win32.whl", hash = "sha256:de67deb275474094e160900ab7e07f2a721b9cd351cf3826c4a3ab89bb71d4b3"},
    {file = "PyWavelets-1.3.0-cp39-cp39-win_amd64.whl", hash = "sha256:a354979e2ee8cd71a8952ded381f3d9f981692b73c6842bcc6c9f64047e0a5be"},
    {file = "PyWavelets-1.3.0.tar.gz", hash = "sha256:cbaa9d62052d9daf8da765fc8e7c30c38ea2b8e9e1c18841913dfb4aec671ee5"},
]
pyyaml = [
    {file = "PyYAML-6.0-cp310-cp310-macosx_10_9_x86_64.whl", hash = "sha256:d4db7c7aef085872ef65a8fd7d6d09a14ae91f691dec3e87ee5ee0539d516f53"},
    {file = "PyYAML-6.0-cp310-cp310-macosx_11_0_arm64.whl", hash = "sha256:9df7ed3b3d2e0ecfe09e14741b857df43adb5a3ddadc919a2d94fbdf78fea53c"},
    {file = "PyYAML-6.0-cp310-cp310-manylinux_2_17_aarch64.manylinux2014_aarch64.whl", hash = "sha256:77f396e6ef4c73fdc33a9157446466f1cff553d979bd00ecb64385760c6babdc"},
    {file = "PyYAML-6.0-cp310-cp310-manylinux_2_17_s390x.manylinux2014_s390x.whl", hash = "sha256:a80a78046a72361de73f8f395f1f1e49f956c6be882eed58505a15f3e430962b"},
    {file = "PyYAML-6.0-cp310-cp310-manylinux_2_5_x86_64.manylinux1_x86_64.manylinux_2_12_x86_64.manylinux2010_x86_64.whl", hash = "sha256:f84fbc98b019fef2ee9a1cb3ce93e3187a6df0b2538a651bfb890254ba9f90b5"},
    {file = "PyYAML-6.0-cp310-cp310-win32.whl", hash = "sha256:2cd5df3de48857ed0544b34e2d40e9fac445930039f3cfe4bcc592a1f836d513"},
    {file = "PyYAML-6.0-cp310-cp310-win_amd64.whl", hash = "sha256:daf496c58a8c52083df09b80c860005194014c3698698d1a57cbcfa182142a3a"},
    {file = "PyYAML-6.0-cp36-cp36m-macosx_10_9_x86_64.whl", hash = "sha256:897b80890765f037df3403d22bab41627ca8811ae55e9a722fd0392850ec4d86"},
    {file = "PyYAML-6.0-cp36-cp36m-manylinux_2_17_aarch64.manylinux2014_aarch64.whl", hash = "sha256:50602afada6d6cbfad699b0c7bb50d5ccffa7e46a3d738092afddc1f9758427f"},
    {file = "PyYAML-6.0-cp36-cp36m-manylinux_2_17_s390x.manylinux2014_s390x.whl", hash = "sha256:48c346915c114f5fdb3ead70312bd042a953a8ce5c7106d5bfb1a5254e47da92"},
    {file = "PyYAML-6.0-cp36-cp36m-manylinux_2_5_x86_64.manylinux1_x86_64.manylinux_2_12_x86_64.manylinux2010_x86_64.whl", hash = "sha256:98c4d36e99714e55cfbaaee6dd5badbc9a1ec339ebfc3b1f52e293aee6bb71a4"},
    {file = "PyYAML-6.0-cp36-cp36m-win32.whl", hash = "sha256:0283c35a6a9fbf047493e3a0ce8d79ef5030852c51e9d911a27badfde0605293"},
    {file = "PyYAML-6.0-cp36-cp36m-win_amd64.whl", hash = "sha256:07751360502caac1c067a8132d150cf3d61339af5691fe9e87803040dbc5db57"},
    {file = "PyYAML-6.0-cp37-cp37m-macosx_10_9_x86_64.whl", hash = "sha256:819b3830a1543db06c4d4b865e70ded25be52a2e0631ccd2f6a47a2822f2fd7c"},
    {file = "PyYAML-6.0-cp37-cp37m-manylinux_2_17_aarch64.manylinux2014_aarch64.whl", hash = "sha256:473f9edb243cb1935ab5a084eb238d842fb8f404ed2193a915d1784b5a6b5fc0"},
    {file = "PyYAML-6.0-cp37-cp37m-manylinux_2_17_s390x.manylinux2014_s390x.whl", hash = "sha256:0ce82d761c532fe4ec3f87fc45688bdd3a4c1dc5e0b4a19814b9009a29baefd4"},
    {file = "PyYAML-6.0-cp37-cp37m-manylinux_2_5_x86_64.manylinux1_x86_64.manylinux_2_12_x86_64.manylinux2010_x86_64.whl", hash = "sha256:231710d57adfd809ef5d34183b8ed1eeae3f76459c18fb4a0b373ad56bedcdd9"},
    {file = "PyYAML-6.0-cp37-cp37m-win32.whl", hash = "sha256:c5687b8d43cf58545ade1fe3e055f70eac7a5a1a0bf42824308d868289a95737"},
    {file = "PyYAML-6.0-cp37-cp37m-win_amd64.whl", hash = "sha256:d15a181d1ecd0d4270dc32edb46f7cb7733c7c508857278d3d378d14d606db2d"},
    {file = "PyYAML-6.0-cp38-cp38-macosx_10_9_x86_64.whl", hash = "sha256:0b4624f379dab24d3725ffde76559cff63d9ec94e1736b556dacdfebe5ab6d4b"},
    {file = "PyYAML-6.0-cp38-cp38-manylinux_2_17_aarch64.manylinux2014_aarch64.whl", hash = "sha256:213c60cd50106436cc818accf5baa1aba61c0189ff610f64f4a3e8c6726218ba"},
    {file = "PyYAML-6.0-cp38-cp38-manylinux_2_17_s390x.manylinux2014_s390x.whl", hash = "sha256:9fa600030013c4de8165339db93d182b9431076eb98eb40ee068700c9c813e34"},
    {file = "PyYAML-6.0-cp38-cp38-manylinux_2_5_x86_64.manylinux1_x86_64.manylinux_2_12_x86_64.manylinux2010_x86_64.whl", hash = "sha256:277a0ef2981ca40581a47093e9e2d13b3f1fbbeffae064c1d21bfceba2030287"},
    {file = "PyYAML-6.0-cp38-cp38-win32.whl", hash = "sha256:d4eccecf9adf6fbcc6861a38015c2a64f38b9d94838ac1810a9023a0609e1b78"},
    {file = "PyYAML-6.0-cp38-cp38-win_amd64.whl", hash = "sha256:1e4747bc279b4f613a09eb64bba2ba602d8a6664c6ce6396a4d0cd413a50ce07"},
    {file = "PyYAML-6.0-cp39-cp39-macosx_10_9_x86_64.whl", hash = "sha256:055d937d65826939cb044fc8c9b08889e8c743fdc6a32b33e2390f66013e449b"},
    {file = "PyYAML-6.0-cp39-cp39-macosx_11_0_arm64.whl", hash = "sha256:e61ceaab6f49fb8bdfaa0f92c4b57bcfbea54c09277b1b4f7ac376bfb7a7c174"},
    {file = "PyYAML-6.0-cp39-cp39-manylinux_2_17_aarch64.manylinux2014_aarch64.whl", hash = "sha256:d67d839ede4ed1b28a4e8909735fc992a923cdb84e618544973d7dfc71540803"},
    {file = "PyYAML-6.0-cp39-cp39-manylinux_2_17_s390x.manylinux2014_s390x.whl", hash = "sha256:cba8c411ef271aa037d7357a2bc8f9ee8b58b9965831d9e51baf703280dc73d3"},
    {file = "PyYAML-6.0-cp39-cp39-manylinux_2_5_x86_64.manylinux1_x86_64.manylinux_2_12_x86_64.manylinux2010_x86_64.whl", hash = "sha256:40527857252b61eacd1d9af500c3337ba8deb8fc298940291486c465c8b46ec0"},
    {file = "PyYAML-6.0-cp39-cp39-win32.whl", hash = "sha256:b5b9eccad747aabaaffbc6064800670f0c297e52c12754eb1d976c57e4f74dcb"},
    {file = "PyYAML-6.0-cp39-cp39-win_amd64.whl", hash = "sha256:b3d267842bf12586ba6c734f89d1f5b871df0273157918b0ccefa29deb05c21c"},
    {file = "PyYAML-6.0.tar.gz", hash = "sha256:68fb519c14306fec9720a2a5b45bc9f0c8d1b9c72adf45c37baedfcd949c35a2"},
]
rasterio = [
    {file = "rasterio-1.2.4-cp36-cp36m-macosx_10_9_x86_64.whl", hash = "sha256:dd590eb130d96b7823de3a1e1e359d2a83b67a9bb538880a84c123c0d4a827d9"},
    {file = "rasterio-1.2.4-cp36-cp36m-manylinux_2_5_x86_64.manylinux1_x86_64.whl", hash = "sha256:6b7bcc859b8447827f415d6f719f099843658a738b46531c909c9a188828f52f"},
    {file = "rasterio-1.2.4-cp37-cp37m-macosx_10_9_x86_64.whl", hash = "sha256:d219d484a567ff045a97281d900db0e1eae80c9d59f1aa8b0092f7c304590d57"},
    {file = "rasterio-1.2.4-cp37-cp37m-manylinux1_x86_64.whl", hash = "sha256:d9e28dc1b32b39be9cf1c9c571524ef544543672cc2d08ff9e43285021f5465a"},
    {file = "rasterio-1.2.4-cp38-cp38-macosx_10_9_x86_64.whl", hash = "sha256:89500e607ab3cffcc247ff40a5cc48cbe8c437a0b0bfaa7e36db7a1f6abc7203"},
    {file = "rasterio-1.2.4-cp38-cp38-manylinux_2_5_x86_64.manylinux1_x86_64.whl", hash = "sha256:cd2029f497383d837d4a6fb73d6646f8d15b8a8d62c8f912aa23fc552e436306"},
    {file = "rasterio-1.2.4-cp39-cp39-macosx_10_9_x86_64.whl", hash = "sha256:c3ad993c11b34affaeb8d3c5966f8ba76b77641359fd98ce7522fd5cab1a1553"},
    {file = "rasterio-1.2.4-cp39-cp39-manylinux_2_5_x86_64.manylinux1_x86_64.whl", hash = "sha256:b9c3aaa20bf9bc01eae453a1504c0f741ab71da0959a72636f4c9d1ff7735519"},
    {file = "rasterio-1.2.4.tar.gz", hash = "sha256:31248c5ddc8f138f73b166dd93384aa72d11abd0dc27dca90a190276c7976aa3"},
]
regex = [
    {file = "regex-2021.8.3-cp36-cp36m-macosx_10_9_x86_64.whl", hash = "sha256:8764a78c5464ac6bde91a8c87dd718c27c1cabb7ed2b4beaf36d3e8e390567f9"},
    {file = "regex-2021.8.3-cp36-cp36m-manylinux_2_17_aarch64.manylinux2014_aarch64.whl", hash = "sha256:4551728b767f35f86b8e5ec19a363df87450c7376d7419c3cac5b9ceb4bce576"},
    {file = "regex-2021.8.3-cp36-cp36m-manylinux_2_17_x86_64.manylinux2014_x86_64.whl", hash = "sha256:577737ec3d4c195c4aef01b757905779a9e9aee608fa1cf0aec16b5576c893d3"},
    {file = "regex-2021.8.3-cp36-cp36m-manylinux_2_5_i686.manylinux1_i686.manylinux_2_12_i686.manylinux2010_i686.whl", hash = "sha256:c856ec9b42e5af4fe2d8e75970fcc3a2c15925cbcc6e7a9bcb44583b10b95e80"},
    {file = "regex-2021.8.3-cp36-cp36m-manylinux_2_5_i686.manylinux1_i686.manylinux_2_17_i686.manylinux2014_i686.whl", hash = "sha256:3835de96524a7b6869a6c710b26c90e94558c31006e96ca3cf6af6751b27dca1"},
    {file = "regex-2021.8.3-cp36-cp36m-manylinux_2_5_x86_64.manylinux1_x86_64.manylinux_2_12_x86_64.manylinux2010_x86_64.whl", hash = "sha256:cea56288eeda8b7511d507bbe7790d89ae7049daa5f51ae31a35ae3c05408531"},
    {file = "regex-2021.8.3-cp36-cp36m-win32.whl", hash = "sha256:a4eddbe2a715b2dd3849afbdeacf1cc283160b24e09baf64fa5675f51940419d"},
    {file = "regex-2021.8.3-cp36-cp36m-win_amd64.whl", hash = "sha256:57fece29f7cc55d882fe282d9de52f2f522bb85290555b49394102f3621751ee"},
    {file = "regex-2021.8.3-cp37-cp37m-macosx_10_9_x86_64.whl", hash = "sha256:a5c6dbe09aff091adfa8c7cfc1a0e83fdb8021ddb2c183512775a14f1435fe16"},
    {file = "regex-2021.8.3-cp37-cp37m-manylinux_2_17_aarch64.manylinux2014_aarch64.whl", hash = "sha256:ff4a8ad9638b7ca52313d8732f37ecd5fd3c8e3aff10a8ccb93176fd5b3812f6"},
    {file = "regex-2021.8.3-cp37-cp37m-manylinux_2_17_x86_64.manylinux2014_x86_64.whl", hash = "sha256:b63e3571b24a7959017573b6455e05b675050bbbea69408f35f3cb984ec54363"},
    {file = "regex-2021.8.3-cp37-cp37m-manylinux_2_5_i686.manylinux1_i686.manylinux_2_12_i686.manylinux2010_i686.whl", hash = "sha256:fbc20975eee093efa2071de80df7f972b7b35e560b213aafabcec7c0bd00bd8c"},
    {file = "regex-2021.8.3-cp37-cp37m-manylinux_2_5_i686.manylinux1_i686.manylinux_2_17_i686.manylinux2014_i686.whl", hash = "sha256:14caacd1853e40103f59571f169704367e79fb78fac3d6d09ac84d9197cadd16"},
    {file = "regex-2021.8.3-cp37-cp37m-manylinux_2_5_x86_64.manylinux1_x86_64.manylinux_2_12_x86_64.manylinux2010_x86_64.whl", hash = "sha256:bb350eb1060591d8e89d6bac4713d41006cd4d479f5e11db334a48ff8999512f"},
    {file = "regex-2021.8.3-cp37-cp37m-win32.whl", hash = "sha256:18fdc51458abc0a974822333bd3a932d4e06ba2a3243e9a1da305668bd62ec6d"},
    {file = "regex-2021.8.3-cp37-cp37m-win_amd64.whl", hash = "sha256:026beb631097a4a3def7299aa5825e05e057de3c6d72b139c37813bfa351274b"},
    {file = "regex-2021.8.3-cp38-cp38-macosx_10_9_x86_64.whl", hash = "sha256:16d9eaa8c7e91537516c20da37db975f09ac2e7772a0694b245076c6d68f85da"},
    {file = "regex-2021.8.3-cp38-cp38-manylinux_2_17_aarch64.manylinux2014_aarch64.whl", hash = "sha256:3905c86cc4ab6d71635d6419a6f8d972cab7c634539bba6053c47354fd04452c"},
    {file = "regex-2021.8.3-cp38-cp38-manylinux_2_17_x86_64.manylinux2014_x86_64.whl", hash = "sha256:937b20955806381e08e54bd9d71f83276d1f883264808521b70b33d98e4dec5d"},
    {file = "regex-2021.8.3-cp38-cp38-manylinux_2_5_i686.manylinux1_i686.manylinux_2_12_i686.manylinux2010_i686.whl", hash = "sha256:28e8af338240b6f39713a34e337c3813047896ace09d51593d6907c66c0708ba"},
    {file = "regex-2021.8.3-cp38-cp38-manylinux_2_5_i686.manylinux1_i686.manylinux_2_17_i686.manylinux2014_i686.whl", hash = "sha256:3c09d88a07483231119f5017904db8f60ad67906efac3f1baa31b9b7f7cca281"},
    {file = "regex-2021.8.3-cp38-cp38-manylinux_2_5_x86_64.manylinux1_x86_64.manylinux_2_12_x86_64.manylinux2010_x86_64.whl", hash = "sha256:85f568892422a0e96235eb8ea6c5a41c8ccbf55576a2260c0160800dbd7c4f20"},
    {file = "regex-2021.8.3-cp38-cp38-win32.whl", hash = "sha256:bf6d987edd4a44dd2fa2723fca2790f9442ae4de2c8438e53fcb1befdf5d823a"},
    {file = "regex-2021.8.3-cp38-cp38-win_amd64.whl", hash = "sha256:8fe58d9f6e3d1abf690174fd75800fda9bdc23d2a287e77758dc0e8567e38ce6"},
    {file = "regex-2021.8.3-cp39-cp39-macosx_10_9_x86_64.whl", hash = "sha256:7976d410e42be9ae7458c1816a416218364e06e162b82e42f7060737e711d9ce"},
    {file = "regex-2021.8.3-cp39-cp39-manylinux_2_17_aarch64.manylinux2014_aarch64.whl", hash = "sha256:9569da9e78f0947b249370cb8fadf1015a193c359e7e442ac9ecc585d937f08d"},
    {file = "regex-2021.8.3-cp39-cp39-manylinux_2_17_x86_64.manylinux2014_x86_64.whl", hash = "sha256:459bbe342c5b2dec5c5223e7c363f291558bc27982ef39ffd6569e8c082bdc83"},
    {file = "regex-2021.8.3-cp39-cp39-manylinux_2_5_i686.manylinux1_i686.manylinux_2_12_i686.manylinux2010_i686.whl", hash = "sha256:4f421e3cdd3a273bace013751c345f4ebeef08f05e8c10757533ada360b51a39"},
    {file = "regex-2021.8.3-cp39-cp39-manylinux_2_5_i686.manylinux1_i686.manylinux_2_17_i686.manylinux2014_i686.whl", hash = "sha256:ea212df6e5d3f60341aef46401d32fcfded85593af1d82b8b4a7a68cd67fdd6b"},
    {file = "regex-2021.8.3-cp39-cp39-manylinux_2_5_x86_64.manylinux1_x86_64.manylinux_2_12_x86_64.manylinux2010_x86_64.whl", hash = "sha256:a3b73390511edd2db2d34ff09aa0b2c08be974c71b4c0505b4a048d5dc128c2b"},
    {file = "regex-2021.8.3-cp39-cp39-win32.whl", hash = "sha256:f35567470ee6dbfb946f069ed5f5615b40edcbb5f1e6e1d3d2b114468d505fc6"},
    {file = "regex-2021.8.3-cp39-cp39-win_amd64.whl", hash = "sha256:bfa6a679410b394600eafd16336b2ce8de43e9b13f7fb9247d84ef5ad2b45e91"},
    {file = "regex-2021.8.3.tar.gz", hash = "sha256:8935937dad2c9b369c3d932b0edbc52a62647c2afb2fafc0c280f14a8bf56a6a"},
]
requests = [
    {file = "requests-2.28.1-py3-none-any.whl", hash = "sha256:8fefa2a1a1365bf5520aac41836fbee479da67864514bdb821f31ce07ce65349"},
    {file = "requests-2.28.1.tar.gz", hash = "sha256:7c5599b102feddaa661c826c56ab4fee28bfd17f5abca1ebbe3e7f19d7c97983"},
]
requests-oauthlib = [
    {file = "requests-oauthlib-1.3.1.tar.gz", hash = "sha256:75beac4a47881eeb94d5ea5d6ad31ef88856affe2332b9aafb52c6452ccf0d7a"},
    {file = "requests_oauthlib-1.3.1-py2.py3-none-any.whl", hash = "sha256:2577c501a2fb8d05a304c09d090d6e47c306fef15809d102b327cf8364bddab5"},
]
rsa = [
    {file = "rsa-4.8-py3-none-any.whl", hash = "sha256:95c5d300c4e879ee69708c428ba566c59478fd653cc3a22243eeb8ed846950bb"},
    {file = "rsa-4.8.tar.gz", hash = "sha256:5c6bd9dc7a543b7fe4304a631f8a8a3b674e2bbfc49c2ae96200cdbe55df6b17"},
]
rtree = [
    {file = "Rtree-1.0.0-cp310-cp310-macosx_10_9_x86_64.whl", hash = "sha256:757bbf9ca38c241e34812a646f16ffda2cabd535bcd815041b83fe091df7a85c"},
    {file = "Rtree-1.0.0-cp310-cp310-macosx_11_0_arm64.whl", hash = "sha256:fe3954a51d691d3938cbac42ac97f4acacbea8ea622a375df901318a5c4ab0e9"},
    {file = "Rtree-1.0.0-cp310-cp310-manylinux_2_17_aarch64.manylinux2014_aarch64.whl", hash = "sha256:24185f39b277aaca0566284858de02edc80dc7b120233be38fcf3b4c7d2e72dc"},
    {file = "Rtree-1.0.0-cp310-cp310-manylinux_2_17_i686.manylinux2014_i686.whl", hash = "sha256:b2110fb8675bf809bba431a1876ba76ca5dde829a4de40aa7851941452a01278"},
    {file = "Rtree-1.0.0-cp310-cp310-manylinux_2_17_x86_64.manylinux2014_x86_64.whl", hash = "sha256:b0256ed9c27037892bcb7167e7f5c469ee7c5de38c5a895145e33c320584babe"},
    {file = "Rtree-1.0.0-cp310-cp310-musllinux_1_1_aarch64.whl", hash = "sha256:7f2c0bd3e7d4b68cc27ab605b18487440427d5febba5f4b747b694f9de601c6f"},
    {file = "Rtree-1.0.0-cp310-cp310-musllinux_1_1_i686.whl", hash = "sha256:c2b14f7603576b73a5e0fd2e35394db08c5ca3cfa41e4c8530128d91e5e43dd3"},
    {file = "Rtree-1.0.0-cp310-cp310-musllinux_1_1_x86_64.whl", hash = "sha256:973ce22ee8bafa44b3df24c6bf78012e534e1f36103e0bbfbb193ec48e9be22a"},
    {file = "Rtree-1.0.0-cp310-cp310-win_amd64.whl", hash = "sha256:55b771e62b1e391a44776ef9f906944796213cc3cb48ffd6b22493684c68a859"},
    {file = "Rtree-1.0.0-cp37-cp37m-macosx_10_9_x86_64.whl", hash = "sha256:0475b2e7fe813c427ceb21e57c22f8b4b7fee6e5966db8a200688163d4853f14"},
    {file = "Rtree-1.0.0-cp37-cp37m-manylinux_2_17_i686.manylinux2014_i686.whl", hash = "sha256:e436d8da7527655fd0512dd6a5218f604a3806849f3981ec0ca64930dc19b7f2"},
    {file = "Rtree-1.0.0-cp37-cp37m-manylinux_2_17_x86_64.manylinux2014_x86_64.whl", hash = "sha256:8d18efe4e69f6b7daee9aaced21e0218786209d55235c909c78dbc5c12368790"},
    {file = "Rtree-1.0.0-cp37-cp37m-musllinux_1_1_i686.whl", hash = "sha256:728cf9b774ed6f120f2ed072082431c14af8243d477656b5b7dc1ff855fe7786"},
    {file = "Rtree-1.0.0-cp37-cp37m-musllinux_1_1_x86_64.whl", hash = "sha256:3e28303d84f8b5509e26db7c2aa533692a6112a430cc955a7a7e6d899c9d5996"},
    {file = "Rtree-1.0.0-cp37-cp37m-win_amd64.whl", hash = "sha256:062439d3a33d95281445960af76b6189b987cda0803fdc1818e31b68bce989d1"},
    {file = "Rtree-1.0.0-cp38-cp38-macosx_10_9_x86_64.whl", hash = "sha256:0ab0dccff665389329f8d2e623131a1af3ab82b6de570f8c494a429c129f3e65"},
    {file = "Rtree-1.0.0-cp38-cp38-macosx_11_0_arm64.whl", hash = "sha256:44df5adc12841b94adcbc4e5aaada248e98a4dc2017c8c7060f9a782ef63e050"},
    {file = "Rtree-1.0.0-cp38-cp38-manylinux_2_17_i686.manylinux2014_i686.whl", hash = "sha256:29a1a4452e334eaf3299c8b95f137a2ccafbccfd856041f612ec933eeafb2cf5"},
    {file = "Rtree-1.0.0-cp38-cp38-manylinux_2_17_x86_64.manylinux2014_x86_64.whl", hash = "sha256:efdaf7137303af7a85ddd224bacdb27f9f7ece99e0dec627c900e12f22cdefd0"},
    {file = "Rtree-1.0.0-cp38-cp38-musllinux_1_1_i686.whl", hash = "sha256:264e3b255a1fc6aaa2ddbcedfc15ac40578433f6b35a0c7aaba026215d91d8c3"},
    {file = "Rtree-1.0.0-cp38-cp38-musllinux_1_1_x86_64.whl", hash = "sha256:26b2275ebc738cb6a0473c15d80fdfe820ef319015009f8f0789e586552cf411"},
    {file = "Rtree-1.0.0-cp38-cp38-win_amd64.whl", hash = "sha256:825c1f74a84e9857657c04503c4c50b9f170114183fa2db9211a5d8650cf1ffa"},
    {file = "Rtree-1.0.0-cp39-cp39-macosx_10_9_x86_64.whl", hash = "sha256:a91d7b514210ae93029c2a7ed83b2595ca73de5e08a9d87fcdf3a784a7b3ef54"},
    {file = "Rtree-1.0.0-cp39-cp39-macosx_11_0_arm64.whl", hash = "sha256:0ffaa03d1f7e8291de7cd8a11f92e10579f145dc3a08cd46a9eea65cc7b42173"},
    {file = "Rtree-1.0.0-cp39-cp39-manylinux_2_17_i686.manylinux2014_i686.whl", hash = "sha256:4f2f93c997de551a1a0fa4065e713270ad9a509aeeb143c5b46f332c0759f314"},
    {file = "Rtree-1.0.0-cp39-cp39-manylinux_2_17_x86_64.manylinux2014_x86_64.whl", hash = "sha256:a48f46dbb6ab0cb135a43d90529e1fa09a6dd80149a34844f2adf8414b4ab71a"},
    {file = "Rtree-1.0.0-cp39-cp39-musllinux_1_1_i686.whl", hash = "sha256:171aa361b3542bf1e47bdee54c611644bb33d35502e2ceea57ac89cf35330554"},
    {file = "Rtree-1.0.0-cp39-cp39-musllinux_1_1_x86_64.whl", hash = "sha256:bc18d4df3edb3b889b177ba39238770afdb5787fb803677c3aadea42a6931485"},
    {file = "Rtree-1.0.0-cp39-cp39-win_amd64.whl", hash = "sha256:bc6e7384684a260eb2f04fcac64ca5ffe28876132a11d1a883db2a5db8becb64"},
    {file = "Rtree-1.0.0.tar.gz", hash = "sha256:d0483482121346b093b9a42518d40f921adf445915b7aea307eb26768c839682"},
]
"ruamel.yaml" = [
    {file = "ruamel.yaml-0.17.21-py3-none-any.whl", hash = "sha256:742b35d3d665023981bd6d16b3d24248ce5df75fdb4e2924e93a05c1f8b61ca7"},
    {file = "ruamel.yaml-0.17.21.tar.gz", hash = "sha256:8b7ce697a2f212752a35c1ac414471dc16c424c9573be4926b56ff3f5d23b7af"},
]
"ruamel.yaml.clib" = [
    {file = "ruamel.yaml.clib-0.2.6-cp310-cp310-macosx_10_9_universal2.whl", hash = "sha256:6e7be2c5bcb297f5b82fee9c665eb2eb7001d1050deaba8471842979293a80b0"},
    {file = "ruamel.yaml.clib-0.2.6-cp310-cp310-manylinux_2_17_x86_64.manylinux2014_x86_64.manylinux_2_24_x86_64.whl", hash = "sha256:221eca6f35076c6ae472a531afa1c223b9c29377e62936f61bc8e6e8bdc5f9e7"},
    {file = "ruamel.yaml.clib-0.2.6-cp310-cp310-win32.whl", hash = "sha256:1070ba9dd7f9370d0513d649420c3b362ac2d687fe78c6e888f5b12bf8bc7bee"},
    {file = "ruamel.yaml.clib-0.2.6-cp310-cp310-win_amd64.whl", hash = "sha256:77df077d32921ad46f34816a9a16e6356d8100374579bc35e15bab5d4e9377de"},
    {file = "ruamel.yaml.clib-0.2.6-cp35-cp35m-macosx_10_6_intel.whl", hash = "sha256:cfdb9389d888c5b74af297e51ce357b800dd844898af9d4a547ffc143fa56751"},
    {file = "ruamel.yaml.clib-0.2.6-cp35-cp35m-manylinux1_x86_64.whl", hash = "sha256:7b2927e92feb51d830f531de4ccb11b320255ee95e791022555971c466af4527"},
    {file = "ruamel.yaml.clib-0.2.6-cp35-cp35m-win32.whl", hash = "sha256:ada3f400d9923a190ea8b59c8f60680c4ef8a4b0dfae134d2f2ff68429adfab5"},
    {file = "ruamel.yaml.clib-0.2.6-cp35-cp35m-win_amd64.whl", hash = "sha256:de9c6b8a1ba52919ae919f3ae96abb72b994dd0350226e28f3686cb4f142165c"},
    {file = "ruamel.yaml.clib-0.2.6-cp36-cp36m-macosx_10_9_x86_64.whl", hash = "sha256:d67f273097c368265a7b81e152e07fb90ed395df6e552b9fa858c6d2c9f42502"},
    {file = "ruamel.yaml.clib-0.2.6-cp36-cp36m-manylinux1_x86_64.whl", hash = "sha256:72a2b8b2ff0a627496aad76f37a652bcef400fd861721744201ef1b45199ab78"},
    {file = "ruamel.yaml.clib-0.2.6-cp36-cp36m-win32.whl", hash = "sha256:9efef4aab5353387b07f6b22ace0867032b900d8e91674b5d8ea9150db5cae94"},
    {file = "ruamel.yaml.clib-0.2.6-cp36-cp36m-win_amd64.whl", hash = "sha256:846fc8336443106fe23f9b6d6b8c14a53d38cef9a375149d61f99d78782ea468"},
    {file = "ruamel.yaml.clib-0.2.6-cp37-cp37m-macosx_10_9_x86_64.whl", hash = "sha256:0847201b767447fc33b9c235780d3aa90357d20dd6108b92be544427bea197dd"},
    {file = "ruamel.yaml.clib-0.2.6-cp37-cp37m-manylinux1_x86_64.whl", hash = "sha256:78988ed190206672da0f5d50c61afef8f67daa718d614377dcd5e3ed85ab4a99"},
    {file = "ruamel.yaml.clib-0.2.6-cp37-cp37m-win32.whl", hash = "sha256:a49e0161897901d1ac9c4a79984b8410f450565bbad64dbfcbf76152743a0cdb"},
    {file = "ruamel.yaml.clib-0.2.6-cp37-cp37m-win_amd64.whl", hash = "sha256:bf75d28fa071645c529b5474a550a44686821decebdd00e21127ef1fd566eabe"},
    {file = "ruamel.yaml.clib-0.2.6-cp38-cp38-macosx_10_9_x86_64.whl", hash = "sha256:a32f8d81ea0c6173ab1b3da956869114cae53ba1e9f72374032e33ba3118c233"},
    {file = "ruamel.yaml.clib-0.2.6-cp38-cp38-manylinux1_x86_64.whl", hash = "sha256:7f7ecb53ae6848f959db6ae93bdff1740e651809780822270eab111500842a84"},
    {file = "ruamel.yaml.clib-0.2.6-cp38-cp38-win32.whl", hash = "sha256:89221ec6d6026f8ae859c09b9718799fea22c0e8da8b766b0b2c9a9ba2db326b"},
    {file = "ruamel.yaml.clib-0.2.6-cp38-cp38-win_amd64.whl", hash = "sha256:31ea73e564a7b5fbbe8188ab8b334393e06d997914a4e184975348f204790277"},
    {file = "ruamel.yaml.clib-0.2.6-cp39-cp39-macosx_10_9_x86_64.whl", hash = "sha256:dc6a613d6c74eef5a14a214d433d06291526145431c3b964f5e16529b1842bed"},
    {file = "ruamel.yaml.clib-0.2.6-cp39-cp39-manylinux1_x86_64.whl", hash = "sha256:1866cf2c284a03b9524a5cc00daca56d80057c5ce3cdc86a52020f4c720856f0"},
    {file = "ruamel.yaml.clib-0.2.6-cp39-cp39-win32.whl", hash = "sha256:3fb9575a5acd13031c57a62cc7823e5d2ff8bc3835ba4d94b921b4e6ee664104"},
    {file = "ruamel.yaml.clib-0.2.6-cp39-cp39-win_amd64.whl", hash = "sha256:825d5fccef6da42f3c8eccd4281af399f21c02b32d98e113dbc631ea6a6ecbc7"},
    {file = "ruamel.yaml.clib-0.2.6.tar.gz", hash = "sha256:4ff604ce439abb20794f05613c374759ce10e3595d1867764dd1ae675b85acbd"},
]
scikit-image = [
    {file = "scikit-image-0.18.1.tar.gz", hash = "sha256:fbb618ca911867bce45574c1639618cdfb5d94e207432b19bc19563d80d2f171"},
    {file = "scikit_image-0.18.1-cp37-cp37m-macosx_10_9_x86_64.whl", hash = "sha256:1cd05c882ffb2a271a1f20b4afe937d63d55b8753c3d652f11495883a7800ebe"},
    {file = "scikit_image-0.18.1-cp37-cp37m-manylinux1_i686.whl", hash = "sha256:e972c628ad9ba52c298b032368e29af9bd5eeb81ce33bc2d9b039a81661c99c5"},
    {file = "scikit_image-0.18.1-cp37-cp37m-manylinux1_x86_64.whl", hash = "sha256:1256017c513e8e1b8b9da73e5fd1e605d0077bbbc8e5c8d6c2cab36400131c6c"},
    {file = "scikit_image-0.18.1-cp37-cp37m-win32.whl", hash = "sha256:ec25e4110951d3a280421bb10dd510a082ba83d86e20d706294faf7899cdb3d5"},
    {file = "scikit_image-0.18.1-cp37-cp37m-win_amd64.whl", hash = "sha256:2eea42706a25ae6e0cebaf1914e2ab1c04061b1f3c9966d76025d58a2e9188fc"},
    {file = "scikit_image-0.18.1-cp38-cp38-macosx_10_9_x86_64.whl", hash = "sha256:76446e2402e64d7dba78eeae8aa86e92a0cafe5b1c9e6235bd8d067471ed2788"},
    {file = "scikit_image-0.18.1-cp38-cp38-manylinux1_i686.whl", hash = "sha256:d5ad4a9b4c9797d4c4c48f45fa224c5ebff22b9b0af636c3ecb8addbb66c21e6"},
    {file = "scikit_image-0.18.1-cp38-cp38-manylinux1_x86_64.whl", hash = "sha256:23f9178b21c752bfb4e4ea3a3fa0ff79bc5a401bc75ddb4661f2cebd1c2b0e24"},
    {file = "scikit_image-0.18.1-cp38-cp38-win32.whl", hash = "sha256:d746540cafe7776c6d05a0b40ec744bb8d33d1ddc51faba601d26c02593d8bcc"},
    {file = "scikit_image-0.18.1-cp38-cp38-win_amd64.whl", hash = "sha256:30447af3f5b7c9491f2d3db5bc275493d1b91bf1dd16b67e2fd79a6bb95d8ee9"},
    {file = "scikit_image-0.18.1-cp39-cp39-macosx_10_9_x86_64.whl", hash = "sha256:ae6659b3a8bd4bba7e9dcbfd0064e443b32c7054bf09174749db896730fcf42e"},
    {file = "scikit_image-0.18.1-cp39-cp39-manylinux1_i686.whl", hash = "sha256:2c058770c6ad6e0fe6c30f59970c9c65fa740ff014d121d8c341664cd792cf49"},
    {file = "scikit_image-0.18.1-cp39-cp39-manylinux1_x86_64.whl", hash = "sha256:c700336a7f96109c74154090c5e693693a8e3fa09ed6156a5996cdc9a3bb1534"},
    {file = "scikit_image-0.18.1-cp39-cp39-win32.whl", hash = "sha256:3515b890e771f99bbe1051a0dcfe0fc477da961da933c34f89808a0f1eeb7dc2"},
    {file = "scikit_image-0.18.1-cp39-cp39-win_amd64.whl", hash = "sha256:5f602779258807d03e72c0a439cfb221f647e628be166fb3594397435f13c76b"},
]
scikit-learn = [
    {file = "scikit-learn-0.24.2.tar.gz", hash = "sha256:d14701a12417930392cd3898e9646cf5670c190b933625ebe7511b1f7d7b8736"},
    {file = "scikit_learn-0.24.2-cp36-cp36m-macosx_10_13_x86_64.whl", hash = "sha256:d5bf9c863ba4717b3917b5227463ee06860fc43931dc9026747de416c0a10fee"},
    {file = "scikit_learn-0.24.2-cp36-cp36m-manylinux1_i686.whl", hash = "sha256:5beaeb091071625e83f5905192d8aecde65ba2f26f8b6719845bbf586f7a04a1"},
    {file = "scikit_learn-0.24.2-cp36-cp36m-manylinux1_x86_64.whl", hash = "sha256:06ffdcaaf81e2a3b1b50c3ac6842cfb13df2d8b737d61f64643ed61da7389cde"},
    {file = "scikit_learn-0.24.2-cp36-cp36m-manylinux2010_i686.whl", hash = "sha256:fec42690a2eb646b384eafb021c425fab48991587edb412d4db77acc358b27ce"},
    {file = "scikit_learn-0.24.2-cp36-cp36m-manylinux2010_x86_64.whl", hash = "sha256:5ff3e4e4cf7592d36541edec434e09fb8ab9ba6b47608c4ffe30c9038d301897"},
    {file = "scikit_learn-0.24.2-cp36-cp36m-manylinux2014_aarch64.whl", hash = "sha256:3cbd734e1aefc7c5080e6b6973fe062f97c26a1cdf1a991037ca196ce1c8f427"},
    {file = "scikit_learn-0.24.2-cp36-cp36m-win32.whl", hash = "sha256:f74429a07fedb36a03c159332b914e6de757176064f9fed94b5f79ebac07d913"},
    {file = "scikit_learn-0.24.2-cp36-cp36m-win_amd64.whl", hash = "sha256:dd968a174aa82f3341a615a033fa6a8169e9320cbb46130686562db132d7f1f0"},
    {file = "scikit_learn-0.24.2-cp37-cp37m-macosx_10_13_x86_64.whl", hash = "sha256:49ec0b1361da328da9bb7f1a162836028e72556356adeb53342f8fae6b450d47"},
    {file = "scikit_learn-0.24.2-cp37-cp37m-manylinux1_i686.whl", hash = "sha256:f18c3ed484eeeaa43a0d45dc2efb4d00fc6542ccdcfa2c45d7b635096a2ae534"},
    {file = "scikit_learn-0.24.2-cp37-cp37m-manylinux1_x86_64.whl", hash = "sha256:cdf24c1b9bbeb4936456b42ac5bd32c60bb194a344951acb6bfb0cddee5439a4"},
    {file = "scikit_learn-0.24.2-cp37-cp37m-manylinux2010_i686.whl", hash = "sha256:d177fe1ff47cc235942d628d41ee5b1c6930d8f009f1a451c39b5411e8d0d4cf"},
    {file = "scikit_learn-0.24.2-cp37-cp37m-manylinux2010_x86_64.whl", hash = "sha256:f3ec00f023d84526381ad0c0f2cff982852d035c921bbf8ceb994f4886c00c64"},
    {file = "scikit_learn-0.24.2-cp37-cp37m-manylinux2014_aarch64.whl", hash = "sha256:ae19ac105cf7ce8c205a46166992fdec88081d6e783ab6e38ecfbe45729f3c39"},
    {file = "scikit_learn-0.24.2-cp37-cp37m-win32.whl", hash = "sha256:f0ed4483c258fb23150e31b91ea7d25ff8495dba108aea0b0d4206a777705350"},
    {file = "scikit_learn-0.24.2-cp37-cp37m-win_amd64.whl", hash = "sha256:39b7e3b71bcb1fe46397185d6c1a5db1c441e71c23c91a31e7ad8cc3f7305f9a"},
    {file = "scikit_learn-0.24.2-cp38-cp38-macosx_10_13_x86_64.whl", hash = "sha256:90a297330f608adeb4d2e9786c6fda395d3150739deb3d42a86d9a4c2d15bc1d"},
    {file = "scikit_learn-0.24.2-cp38-cp38-manylinux1_i686.whl", hash = "sha256:f1d2108e770907540b5248977e4cff9ffaf0f73d0d13445ee938df06ca7579c6"},
    {file = "scikit_learn-0.24.2-cp38-cp38-manylinux1_x86_64.whl", hash = "sha256:1eec963fe9ffc827442c2e9333227c4d49749a44e592f305398c1db5c1563393"},
    {file = "scikit_learn-0.24.2-cp38-cp38-manylinux2010_i686.whl", hash = "sha256:2db429090b98045d71218a9ba913cc9b3fe78e0ba0b6b647d8748bc6d5a44080"},
    {file = "scikit_learn-0.24.2-cp38-cp38-manylinux2010_x86_64.whl", hash = "sha256:62214d2954377fcf3f31ec867dd4e436df80121e7a32947a0b3244f58f45e455"},
    {file = "scikit_learn-0.24.2-cp38-cp38-manylinux2014_aarch64.whl", hash = "sha256:8fac72b9688176922f9f54fda1ba5f7ffd28cbeb9aad282760186e8ceba9139a"},
    {file = "scikit_learn-0.24.2-cp38-cp38-win32.whl", hash = "sha256:ae426e3a52842c6b6d77d00f906b6031c8c2cfdfabd6af7511bb4bc9a68d720e"},
    {file = "scikit_learn-0.24.2-cp38-cp38-win_amd64.whl", hash = "sha256:038f4e9d6ef10e1f3fe82addc3a14735c299866eb10f2c77c090410904828312"},
    {file = "scikit_learn-0.24.2-cp39-cp39-macosx_10_13_x86_64.whl", hash = "sha256:48f273836e19901ba2beecd919f7b352f09310ce67c762f6e53bc6b81cacf1f0"},
    {file = "scikit_learn-0.24.2-cp39-cp39-manylinux1_i686.whl", hash = "sha256:a2a47449093dcf70babc930beba2ca0423cb7df2fa5fd76be5260703d67fa574"},
    {file = "scikit_learn-0.24.2-cp39-cp39-manylinux1_x86_64.whl", hash = "sha256:0e71ce9c7cbc20f6f8b860107ce15114da26e8675238b4b82b7e7cd37ca0c087"},
    {file = "scikit_learn-0.24.2-cp39-cp39-manylinux2010_i686.whl", hash = "sha256:2754c85b2287333f9719db7f23fb7e357f436deed512db3417a02bf6f2830aa5"},
    {file = "scikit_learn-0.24.2-cp39-cp39-manylinux2010_x86_64.whl", hash = "sha256:7be1b88c23cfac46e06404582215a917017cd2edaa2e4d40abe6aaff5458f24b"},
    {file = "scikit_learn-0.24.2-cp39-cp39-manylinux2014_aarch64.whl", hash = "sha256:4e6198675a6f9d333774671bd536668680eea78e2e81c0b19e57224f58d17f37"},
    {file = "scikit_learn-0.24.2-cp39-cp39-win32.whl", hash = "sha256:cbdb0b3db99dd1d5f69d31b4234367d55475add31df4d84a3bd690ef017b55e2"},
    {file = "scikit_learn-0.24.2-cp39-cp39-win_amd64.whl", hash = "sha256:40556bea1ef26ef54bc678d00cf138a63069144a0b5f3a436eecd8f3468b903e"},
]
scipy = [
    {file = "scipy-1.6.1-cp37-cp37m-macosx_10_9_x86_64.whl", hash = "sha256:a15a1f3fc0abff33e792d6049161b7795909b40b97c6cc2934ed54384017ab76"},
    {file = "scipy-1.6.1-cp37-cp37m-manylinux1_i686.whl", hash = "sha256:e79570979ccdc3d165456dd62041d9556fb9733b86b4b6d818af7a0afc15f092"},
    {file = "scipy-1.6.1-cp37-cp37m-manylinux1_x86_64.whl", hash = "sha256:a423533c55fec61456dedee7b6ee7dce0bb6bfa395424ea374d25afa262be261"},
    {file = "scipy-1.6.1-cp37-cp37m-manylinux2014_aarch64.whl", hash = "sha256:33d6b7df40d197bdd3049d64e8e680227151673465e5d85723b3b8f6b15a6ced"},
    {file = "scipy-1.6.1-cp37-cp37m-win32.whl", hash = "sha256:6725e3fbb47da428794f243864f2297462e9ee448297c93ed1dcbc44335feb78"},
    {file = "scipy-1.6.1-cp37-cp37m-win_amd64.whl", hash = "sha256:5fa9c6530b1661f1370bcd332a1e62ca7881785cc0f80c0d559b636567fab63c"},
    {file = "scipy-1.6.1-cp38-cp38-macosx_10_9_x86_64.whl", hash = "sha256:bd50daf727f7c195e26f27467c85ce653d41df4358a25b32434a50d8870fc519"},
    {file = "scipy-1.6.1-cp38-cp38-manylinux1_i686.whl", hash = "sha256:f46dd15335e8a320b0fb4685f58b7471702234cba8bb3442b69a3e1dc329c345"},
    {file = "scipy-1.6.1-cp38-cp38-manylinux1_x86_64.whl", hash = "sha256:0e5b0ccf63155d90da576edd2768b66fb276446c371b73841e3503be1d63fb5d"},
    {file = "scipy-1.6.1-cp38-cp38-manylinux2014_aarch64.whl", hash = "sha256:2481efbb3740977e3c831edfd0bd9867be26387cacf24eb5e366a6a374d3d00d"},
    {file = "scipy-1.6.1-cp38-cp38-win32.whl", hash = "sha256:68cb4c424112cd4be886b4d979c5497fba190714085f46b8ae67a5e4416c32b4"},
    {file = "scipy-1.6.1-cp38-cp38-win_amd64.whl", hash = "sha256:5f331eeed0297232d2e6eea51b54e8278ed8bb10b099f69c44e2558c090d06bf"},
    {file = "scipy-1.6.1-cp39-cp39-macosx_10_9_x86_64.whl", hash = "sha256:0c8a51d33556bf70367452d4d601d1742c0e806cd0194785914daf19775f0e67"},
    {file = "scipy-1.6.1-cp39-cp39-manylinux1_i686.whl", hash = "sha256:83bf7c16245c15bc58ee76c5418e46ea1811edcc2e2b03041b804e46084ab627"},
    {file = "scipy-1.6.1-cp39-cp39-manylinux1_x86_64.whl", hash = "sha256:794e768cc5f779736593046c9714e0f3a5940bc6dcc1dba885ad64cbfb28e9f0"},
    {file = "scipy-1.6.1-cp39-cp39-manylinux2014_aarch64.whl", hash = "sha256:5da5471aed911fe7e52b86bf9ea32fb55ae93e2f0fac66c32e58897cfb02fa07"},
    {file = "scipy-1.6.1-cp39-cp39-win32.whl", hash = "sha256:8e403a337749ed40af60e537cc4d4c03febddcc56cd26e774c9b1b600a70d3e4"},
    {file = "scipy-1.6.1-cp39-cp39-win_amd64.whl", hash = "sha256:a5193a098ae9f29af283dcf0041f762601faf2e595c0db1da929875b7570353f"},
    {file = "scipy-1.6.1.tar.gz", hash = "sha256:c4fceb864890b6168e79b0e714c585dbe2fd4222768ee90bc1aa0f8218691b11"},
]
segmentation-models-pytorch = []
sentry-sdk = []
setproctitle = [
    {file = "setproctitle-1.2.3-cp310-cp310-macosx_10_9_universal2.whl", hash = "sha256:0a668acec8b61a971de54bc4c733869ea7b0eb1348eae5a32b9477f788908e5c"},
    {file = "setproctitle-1.2.3-cp310-cp310-macosx_10_9_x86_64.whl", hash = "sha256:52265182fe5ac237d179d8e949248d307882a2e6ec7f189c8dac1c9d1b3631fa"},
    {file = "setproctitle-1.2.3-cp310-cp310-manylinux_2_17_aarch64.manylinux2014_aarch64.whl", hash = "sha256:71d00ef63a1f78e13c236895badac77b6c8503377467b9c1a4f81fe729d16e03"},
    {file = "setproctitle-1.2.3-cp310-cp310-manylinux_2_17_ppc64le.manylinux2014_ppc64le.whl", hash = "sha256:eb82a49aaf440232c762539ab3737b5174d31aba0141fd4bf4d8739c28d18624"},
    {file = "setproctitle-1.2.3-cp310-cp310-manylinux_2_5_i686.manylinux1_i686.manylinux_2_17_i686.manylinux2014_i686.whl", hash = "sha256:791bed39e4ecbdd008b64999a60c9cc560d17b3836ca0c27cd4708e8e1bcf495"},
    {file = "setproctitle-1.2.3-cp310-cp310-manylinux_2_5_x86_64.manylinux1_x86_64.manylinux_2_17_x86_64.manylinux2014_x86_64.whl", hash = "sha256:d8e4da68d4d4ba46d4c5db6ae5eb61b11de9c520f25ae8334570f4d0018a8611"},
    {file = "setproctitle-1.2.3-cp310-cp310-musllinux_1_1_aarch64.whl", hash = "sha256:47f97f591ea2335b7d35f5e9ad7d806385338182dc6de5732d091e9c70ed1cc0"},
    {file = "setproctitle-1.2.3-cp310-cp310-musllinux_1_1_i686.whl", hash = "sha256:501c084cf3df7d848e91c97d4f8c44d799ba545858a79c6960326ce6f285b4e4"},
    {file = "setproctitle-1.2.3-cp310-cp310-musllinux_1_1_ppc64le.whl", hash = "sha256:a39b30d7400c0d50941fe19e1fe0b7d35676186fec4d9c010129ac91b883fd26"},
    {file = "setproctitle-1.2.3-cp310-cp310-musllinux_1_1_x86_64.whl", hash = "sha256:b213376fc779c0e1a4b60008f3fd03f74e9baa9665db37fa6646e98d31baa6d8"},
    {file = "setproctitle-1.2.3-cp310-cp310-win32.whl", hash = "sha256:e24fa9251cc22ddb88ef183070063fdca826c9636381f1c4fb9d2a1dccb7c2a4"},
    {file = "setproctitle-1.2.3-cp310-cp310-win_amd64.whl", hash = "sha256:3b1883ccdbee624386dc046cfbcd80c4e75e24c478f35627984a79892e088b88"},
    {file = "setproctitle-1.2.3-cp36-cp36m-macosx_10_9_x86_64.whl", hash = "sha256:f9cf1098205c23fbcaaaef798afaff714fa9ffadf24166f5e85e6d16b9ef82a1"},
    {file = "setproctitle-1.2.3-cp36-cp36m-manylinux_2_17_aarch64.manylinux2014_aarch64.whl", hash = "sha256:a546cd2dfaecb227d24122257b98b2e062762871888835c7b608f1c41c3a77ad"},
    {file = "setproctitle-1.2.3-cp36-cp36m-manylinux_2_17_ppc64le.manylinux2014_ppc64le.whl", hash = "sha256:e40c35564081983eab6a07f9eb5693867bc447b0edf9c61b69446223d6593814"},
    {file = "setproctitle-1.2.3-cp36-cp36m-manylinux_2_5_i686.manylinux1_i686.manylinux_2_17_i686.manylinux2014_i686.whl", hash = "sha256:2d083cae02e344e760bd21c28d591ac5f7ddbd6e1a0ecba62092ae724abd5c28"},
    {file = "setproctitle-1.2.3-cp36-cp36m-manylinux_2_5_x86_64.manylinux1_x86_64.manylinux_2_17_x86_64.manylinux2014_x86_64.whl", hash = "sha256:b2fa9f4b382a6cf88f2f345044d0916a92f37cac21355585bd14bc7ee91af187"},
    {file = "setproctitle-1.2.3-cp36-cp36m-musllinux_1_1_aarch64.whl", hash = "sha256:38855b06a124361dc73c198853dee3f2b775531c4f4b7472f0e3d441192b3d8a"},
    {file = "setproctitle-1.2.3-cp36-cp36m-musllinux_1_1_i686.whl", hash = "sha256:a81067bdc015fee1cc148c79b346f24fdad1224a8898b4239c7cbdee1add8a60"},
    {file = "setproctitle-1.2.3-cp36-cp36m-musllinux_1_1_ppc64le.whl", hash = "sha256:409a39f92e123be061626fdfd3e76625b04db103479bb4ba1c85b587db0b9498"},
    {file = "setproctitle-1.2.3-cp36-cp36m-musllinux_1_1_x86_64.whl", hash = "sha256:a993610383028f093112dce7f77b262e88fce9d70127535fcdc78953179857e8"},
    {file = "setproctitle-1.2.3-cp36-cp36m-win32.whl", hash = "sha256:4eed53c12146de5df959d84384ffc2774651cab406ee4854e12728cf0eee5297"},
    {file = "setproctitle-1.2.3-cp36-cp36m-win_amd64.whl", hash = "sha256:335750c9eb5b18326a138a09266862a52b4f474277c3e410b419bea9a1df8bee"},
    {file = "setproctitle-1.2.3-cp37-cp37m-macosx_10_9_x86_64.whl", hash = "sha256:7a72bbe53191fbe574c94c0f8b9451dce535b398b7c47ce2e26e21d55eaa1d7e"},
    {file = "setproctitle-1.2.3-cp37-cp37m-manylinux_2_17_aarch64.manylinux2014_aarch64.whl", hash = "sha256:5464e6812d050c986e6e9b97d54ab88c23dbe9d81151a2fa10b48bb5133a1e2c"},
    {file = "setproctitle-1.2.3-cp37-cp37m-manylinux_2_17_ppc64le.manylinux2014_ppc64le.whl", hash = "sha256:ec7c3a27460ae7811e868e5494e3d8aee5012912744c48fa2d80b5e614b1b972"},
    {file = "setproctitle-1.2.3-cp37-cp37m-manylinux_2_5_i686.manylinux1_i686.manylinux_2_17_i686.manylinux2014_i686.whl", hash = "sha256:01cef383afc7ea7a3b1696818c8712029bf2f1d64f5d4777dbaf0166becf2c00"},
    {file = "setproctitle-1.2.3-cp37-cp37m-manylinux_2_5_x86_64.manylinux1_x86_64.manylinux_2_17_x86_64.manylinux2014_x86_64.whl", hash = "sha256:54c7315e53b49ef2227d47a75c3d28c4c51ea9ee46a066460732c0d0f8e605a7"},
    {file = "setproctitle-1.2.3-cp37-cp37m-musllinux_1_1_aarch64.whl", hash = "sha256:0b444ed4051161a3b0a85dec2bb9b50922f37c75f5fb86f7784b235cf6754336"},
    {file = "setproctitle-1.2.3-cp37-cp37m-musllinux_1_1_i686.whl", hash = "sha256:be0b46beeb1c92450079a7f30a025d69b63fd6a5de040ebc478fd6e6bf3b63fc"},
    {file = "setproctitle-1.2.3-cp37-cp37m-musllinux_1_1_ppc64le.whl", hash = "sha256:60f7a2f5da36a3075dda7edbee2173be5b765b0460b8d401ee01a11f68dee1d2"},
    {file = "setproctitle-1.2.3-cp37-cp37m-musllinux_1_1_x86_64.whl", hash = "sha256:138bfa853e607f06d95b0f253e9152b32a00af3d0dbec96abf0871236a483932"},
    {file = "setproctitle-1.2.3-cp37-cp37m-win32.whl", hash = "sha256:e80fc59739a738b5c67afbbb9d1c238aa47b6d290c2ada872b15c819350ec5f8"},
    {file = "setproctitle-1.2.3-cp37-cp37m-win_amd64.whl", hash = "sha256:a912df3f065572cef211e9ed9f157a0dd2bd73d150281f18f00728afa1b1e5d2"},
    {file = "setproctitle-1.2.3-cp38-cp38-macosx_10_9_universal2.whl", hash = "sha256:d45dbe4171f8c27a515ecb4562f4cd9ef67d98474bea18e0c14dfbdc2b225050"},
    {file = "setproctitle-1.2.3-cp38-cp38-macosx_10_9_x86_64.whl", hash = "sha256:b9d905ac84dde5227de6516ec08639759f99684148bb88ba05f4cbdaebff5d69"},
    {file = "setproctitle-1.2.3-cp38-cp38-manylinux_2_17_aarch64.manylinux2014_aarch64.whl", hash = "sha256:f272b84d79bbe15af26ecf6f7c129bbe642f628866c9253659cdb519216f138f"},
    {file = "setproctitle-1.2.3-cp38-cp38-manylinux_2_17_ppc64le.manylinux2014_ppc64le.whl", hash = "sha256:fc586f002fd5dd8695718e22a83771fd9f744f081a2b8e614bf6b5f44135964a"},
    {file = "setproctitle-1.2.3-cp38-cp38-manylinux_2_5_i686.manylinux1_i686.manylinux_2_17_i686.manylinux2014_i686.whl", hash = "sha256:4051c3a3b07f8a4cca205cd45366a22f322da2f26491c0d6b313a10f8c77b734"},
    {file = "setproctitle-1.2.3-cp38-cp38-manylinux_2_5_x86_64.manylinux1_x86_64.manylinux_2_17_x86_64.manylinux2014_x86_64.whl", hash = "sha256:25538341e56f9e75e9759229ff674282dccb5b1ce79a974f968d36208d465674"},
    {file = "setproctitle-1.2.3-cp38-cp38-musllinux_1_1_aarch64.whl", hash = "sha256:fdb2231db176e0848b757fc5d9bed08bc8a498b5b9abb8b640f39e9720f309fc"},
    {file = "setproctitle-1.2.3-cp38-cp38-musllinux_1_1_i686.whl", hash = "sha256:0670f2130a7ca0e167d3d5a7c8e3c707340b8693d6af7416ff55c18ab2a0a43f"},
    {file = "setproctitle-1.2.3-cp38-cp38-musllinux_1_1_ppc64le.whl", hash = "sha256:9a92978030616f5e20617b7b832efee398df82072b7239c53db41c8026f5fe55"},
    {file = "setproctitle-1.2.3-cp38-cp38-musllinux_1_1_x86_64.whl", hash = "sha256:28e0df80d5069586a08a3cb463fb23503a37cbb805826ef93164bc4bfb5f35b9"},
    {file = "setproctitle-1.2.3-cp38-cp38-win32.whl", hash = "sha256:35b869e416a105c59133a48b569c6e808159485d916f55e80c7394a42667a386"},
    {file = "setproctitle-1.2.3-cp38-cp38-win_amd64.whl", hash = "sha256:f47f6704880869d8e8f52efac2f2f60f5ed4cb9662b98fc1c7e916eefe76e61d"},
    {file = "setproctitle-1.2.3-cp39-cp39-macosx_10_9_universal2.whl", hash = "sha256:ccb0b5334dbf248f7504d88b5e9e9a09a0da119eeafacd6f7247f7c055443522"},
    {file = "setproctitle-1.2.3-cp39-cp39-macosx_10_9_x86_64.whl", hash = "sha256:14641a4ec2f2110cf4afc666eaecc82ba67814e927e02647fa1f4cf74476e752"},
    {file = "setproctitle-1.2.3-cp39-cp39-manylinux_2_17_aarch64.manylinux2014_aarch64.whl", hash = "sha256:a4a3cb19346a0cd680617742f5e39fdd14596f6fd91d6c9038272663e37441b4"},
    {file = "setproctitle-1.2.3-cp39-cp39-manylinux_2_17_ppc64le.manylinux2014_ppc64le.whl", hash = "sha256:e2ac0ebd9c63c3d19f768966be2f771bf088bc7373c63ed6fcbb3444a30d0f62"},
    {file = "setproctitle-1.2.3-cp39-cp39-manylinux_2_5_i686.manylinux1_i686.manylinux_2_17_i686.manylinux2014_i686.whl", hash = "sha256:32a84cc309b9e595f06a55bec2fa335a23c307a55d2989864b60ecd71ea87897"},
    {file = "setproctitle-1.2.3-cp39-cp39-manylinux_2_5_x86_64.manylinux1_x86_64.manylinux_2_17_x86_64.manylinux2014_x86_64.whl", hash = "sha256:3f55493c987935fa540ef9ffb7ee7db03b4a18a9d5cc103681e2e6a6dfbd7054"},
    {file = "setproctitle-1.2.3-cp39-cp39-musllinux_1_1_aarch64.whl", hash = "sha256:f2a137984d3436f13e4bf7c8ca6f6f292df119c009c5e39556cabba4f4bfbf92"},
    {file = "setproctitle-1.2.3-cp39-cp39-musllinux_1_1_i686.whl", hash = "sha256:f06ff922254023eaabef6af6631f89e5f2f420cf0112865d57d7703f933d4e9f"},
    {file = "setproctitle-1.2.3-cp39-cp39-musllinux_1_1_ppc64le.whl", hash = "sha256:eb06c1086cf8c8cf12ce45a02450befcb408dfd646d0ccb47d388fd6e73c333a"},
    {file = "setproctitle-1.2.3-cp39-cp39-musllinux_1_1_x86_64.whl", hash = "sha256:2c8c245e08f6a296fdaa1b36894ec40e20464a4fc6458e6178c8d55a2f83457a"},
    {file = "setproctitle-1.2.3-cp39-cp39-win32.whl", hash = "sha256:21d6e064b8fee4e58eb00cdd8771c638de1bc30bb6c02d0208af9ca0a1c00898"},
    {file = "setproctitle-1.2.3-cp39-cp39-win_amd64.whl", hash = "sha256:efb3001fd9e71d3ae939d826bf436f0446fd30a6ac01e0ce08cd7eb55ee5ac57"},
    {file = "setproctitle-1.2.3-pp37-pypy37_pp73-macosx_10_9_x86_64.whl", hash = "sha256:3dbe87e76197f9a303451512088c18c96f09a6fc4f871a92e5bd695f46f94a26"},
    {file = "setproctitle-1.2.3-pp37-pypy37_pp73-manylinux_2_5_i686.manylinux1_i686.manylinux_2_17_i686.manylinux2014_i686.whl", hash = "sha256:0b207de9e4f4aa5265b36dd826a1f6ef6566b064a042033bd7447efb7e9a7664"},
    {file = "setproctitle-1.2.3-pp37-pypy37_pp73-manylinux_2_5_x86_64.manylinux1_x86_64.manylinux_2_17_x86_64.manylinux2014_x86_64.whl", hash = "sha256:48ac48a94040ef21be37366cbc8270fcba2ca103d6c64da6099d5a7b034f72d0"},
    {file = "setproctitle-1.2.3-pp37-pypy37_pp73-win_amd64.whl", hash = "sha256:9fb5d2e66f94eebc3d06cda9e71a3fffef24c5273971180a4b5628a37fae05a5"},
    {file = "setproctitle-1.2.3-pp38-pypy38_pp73-macosx_10_9_x86_64.whl", hash = "sha256:423f8a6d8116acf975ebf93d6b5c4a752f7d2039fa9aafe175a62de86e17016e"},
    {file = "setproctitle-1.2.3-pp38-pypy38_pp73-manylinux_2_5_i686.manylinux1_i686.manylinux_2_17_i686.manylinux2014_i686.whl", hash = "sha256:2c0be45535e934deab3aa72ed1a8487174af4ea12cec124478c68a312e1c8b13"},
    {file = "setproctitle-1.2.3-pp38-pypy38_pp73-manylinux_2_5_x86_64.manylinux1_x86_64.manylinux_2_17_x86_64.manylinux2014_x86_64.whl", hash = "sha256:65a9384cafdfed98f91416e93705ad08f049c298afcb9c515882beba23153bd0"},
    {file = "setproctitle-1.2.3-pp38-pypy38_pp73-win_amd64.whl", hash = "sha256:d312a170f539895c8093b5e68ba126aa131c9f0d00f6360410db27ec50bf7afa"},
    {file = "setproctitle-1.2.3-pp39-pypy39_pp73-macosx_10_9_x86_64.whl", hash = "sha256:c93a2272740e60cddf59d3e1d35dbb89fcc3676f5ca9618bb4e6ae9633fdf13c"},
    {file = "setproctitle-1.2.3-pp39-pypy39_pp73-manylinux_2_5_i686.manylinux1_i686.manylinux_2_17_i686.manylinux2014_i686.whl", hash = "sha256:76f59444a25fb42ca07f53a4474b1545d97a06f016e6c6b8246eee5b146820b5"},
    {file = "setproctitle-1.2.3-pp39-pypy39_pp73-manylinux_2_5_x86_64.manylinux1_x86_64.manylinux_2_17_x86_64.manylinux2014_x86_64.whl", hash = "sha256:06aab65e68163ead9d046b452dd9ad1fc6834ce6bde490f63fdce3be53e9cc73"},
    {file = "setproctitle-1.2.3-pp39-pypy39_pp73-win_amd64.whl", hash = "sha256:97accd117392b1e57e09888792750c403d7729b7e4b193005178b3736b325ea0"},
    {file = "setproctitle-1.2.3.tar.gz", hash = "sha256:ecf28b1c07a799d76f4326e508157b71aeda07b84b90368ea451c0710dbd32c0"},
]
setuptools-scm = []
shapely = [
    {file = "Shapely-1.7.1-1-cp39-cp39-manylinux1_x86_64.whl", hash = "sha256:46da0ea527da9cf9503e66c18bab6981c5556859e518fe71578b47126e54ca93"},
    {file = "Shapely-1.7.1-cp27-cp27mu-manylinux1_x86_64.whl", hash = "sha256:4c10f317e379cc404f8fc510cd9982d5d3e7ba13a9cfd39aa251d894c6366798"},
    {file = "Shapely-1.7.1-cp35-cp35m-macosx_10_6_intel.whl", hash = "sha256:17df66e87d0fe0193910aeaa938c99f0b04f67b430edb8adae01e7be557b141b"},
    {file = "Shapely-1.7.1-cp35-cp35m-manylinux1_x86_64.whl", hash = "sha256:da38ed3d65b8091447dc3717e5218cc336d20303b77b0634b261bc5c1aa2bae8"},
    {file = "Shapely-1.7.1-cp35-cp35m-win32.whl", hash = "sha256:8e7659dd994792a0aad8fb80439f59055a21163e236faf2f9823beb63a380e19"},
    {file = "Shapely-1.7.1-cp35-cp35m-win_amd64.whl", hash = "sha256:791477edb422692e7dc351c5ed6530eb0e949a31b45569946619a0d9cd5f53cb"},
    {file = "Shapely-1.7.1-cp36-cp36m-macosx_10_9_x86_64.whl", hash = "sha256:e3afccf0437edc108eef1e2bb9cc4c7073e7705924eb4cd0bf7715cd1ef0ce1b"},
    {file = "Shapely-1.7.1-cp36-cp36m-manylinux1_x86_64.whl", hash = "sha256:8f15b6ce67dcc05b61f19c689b60f3fe58550ba994290ff8332f711f5aaa9840"},
    {file = "Shapely-1.7.1-cp36-cp36m-win32.whl", hash = "sha256:60e5b2282619249dbe8dc5266d781cc7d7fb1b27fa49f8241f2167672ad26719"},
    {file = "Shapely-1.7.1-cp36-cp36m-win_amd64.whl", hash = "sha256:de618e67b64a51a0768d26a9963ecd7d338a2cf6e9e7582d2385f88ad005b3d1"},
    {file = "Shapely-1.7.1-cp37-cp37m-macosx_10_9_x86_64.whl", hash = "sha256:182716ffb500d114b5d1b75d7fd9d14b7d3414cef3c38c0490534cc9ce20981a"},
    {file = "Shapely-1.7.1-cp37-cp37m-manylinux1_x86_64.whl", hash = "sha256:4f3c59f6dbf86a9fc293546de492f5e07344e045f9333f3a753f2dda903c45d1"},
    {file = "Shapely-1.7.1-cp37-cp37m-win32.whl", hash = "sha256:6871acba8fbe744efa4f9f34e726d070bfbf9bffb356a8f6d64557846324232b"},
    {file = "Shapely-1.7.1-cp37-cp37m-win_amd64.whl", hash = "sha256:35be1c5d869966569d3dfd4ec31832d7c780e9df760e1fe52131105685941891"},
    {file = "Shapely-1.7.1-cp38-cp38-macosx_10_9_x86_64.whl", hash = "sha256:052eb5b9ba756808a7825e8a8020fb146ec489dd5c919e7d139014775411e688"},
    {file = "Shapely-1.7.1-cp38-cp38-manylinux1_x86_64.whl", hash = "sha256:90a3e2ae0d6d7d50ff2370ba168fbd416a53e7d8448410758c5d6a5920646c1d"},
    {file = "Shapely-1.7.1-cp38-cp38-win32.whl", hash = "sha256:a3774516c8a83abfd1ddffb8b6ec1b0935d7fe6ea0ff5c31a18bfdae567b4eba"},
    {file = "Shapely-1.7.1-cp38-cp38-win_amd64.whl", hash = "sha256:6593026cd3f5daaea12bcc51ae5c979318070fefee210e7990cb8ac2364e79a1"},
    {file = "Shapely-1.7.1-cp39-cp39-macosx_10_9_x86_64.whl", hash = "sha256:617bf046a6861d7c6b44d2d9cb9e2311548638e684c2cd071d8945f24a926263"},
    {file = "Shapely-1.7.1-cp39-cp39-manylinux1_x86_64.whl", hash = "sha256:b40cc7bb089ae4aa9ddba1db900b4cd1bce3925d2a4b5837b639e49de054784f"},
    {file = "Shapely-1.7.1-cp39-cp39-win32.whl", hash = "sha256:2df5260d0f2983309776cb41bfa85c464ec07018d88c0ecfca23d40bfadae2f1"},
    {file = "Shapely-1.7.1-cp39-cp39-win_amd64.whl", hash = "sha256:a5c3a50d823c192f32615a2a6920e8c046b09e07a58eba220407335a9cd2e8ea"},
    {file = "Shapely-1.7.1.tar.gz", hash = "sha256:1641724c1055459a7e2b8bbe47ba25bdc89554582e62aec23cb3f3ca25f9b129"},
]
shortuuid = [
    {file = "shortuuid-1.0.9-py3-none-any.whl", hash = "sha256:b2bb9eb7773170e253bb7ba25971023acb473517a8b76803d9618668cb1dd46f"},
    {file = "shortuuid-1.0.9.tar.gz", hash = "sha256:459f12fa1acc34ff213b1371467c0325169645a31ed989e268872339af7563d5"},
]
six = [
    {file = "six-1.16.0-py2.py3-none-any.whl", hash = "sha256:8abb2f1d86890a2dfb989f9a77cfcfd3e47c2a354b01111771326f8aa26e0254"},
    {file = "six-1.16.0.tar.gz", hash = "sha256:1e61c37477a1626458e36f7b1d82aa5c9b094fa4802892072e49de9c60c4c926"},
]
smmap = [
    {file = "smmap-5.0.0-py3-none-any.whl", hash = "sha256:2aba19d6a040e78d8b09de5c57e96207b09ed71d8e55ce0959eeee6c8e190d94"},
    {file = "smmap-5.0.0.tar.gz", hash = "sha256:c840e62059cd3be204b0c9c9f74be2c09d5648eddd4580d9314c3ecde0b30936"},
]
snowballstemmer = [
    {file = "snowballstemmer-2.2.0-py2.py3-none-any.whl", hash = "sha256:c8e1716e83cc398ae16824e5572ae04e0d9fc2c6b985fb0f900f5f0c96ecba1a"},
    {file = "snowballstemmer-2.2.0.tar.gz", hash = "sha256:09b16deb8547d3412ad7b590689584cd0fe25ec8db3be37788be3810cbf19cb1"},
]
snuggs = [
    {file = "snuggs-1.4.7-py3-none-any.whl", hash = "sha256:988dde5d4db88e9d71c99457404773dabcc7a1c45971bfbe81900999942d9f07"},
    {file = "snuggs-1.4.7.tar.gz", hash = "sha256:501cf113fe3892e14e2fee76da5cd0606b7e149c411c271898e6259ebde2617b"},
]
tensorboard = [
    {file = "tensorboard-2.9.1-py3-none-any.whl", hash = "sha256:baa727f791776f9e5841d347127720ceed4bbd59c36b40604b95fb2ae6029276"},
]
tensorboard-data-server = [
    {file = "tensorboard_data_server-0.6.1-py3-none-any.whl", hash = "sha256:809fe9887682d35c1f7d1f54f0f40f98bb1f771b14265b453ca051e2ce58fca7"},
    {file = "tensorboard_data_server-0.6.1-py3-none-macosx_10_9_x86_64.whl", hash = "sha256:fa8cef9be4fcae2f2363c88176638baf2da19c5ec90addb49b1cde05c95c88ee"},
    {file = "tensorboard_data_server-0.6.1-py3-none-manylinux2010_x86_64.whl", hash = "sha256:d8237580755e58eff68d1f3abefb5b1e39ae5c8b127cc40920f9c4fb33f4b98a"},
]
tensorboard-plugin-wit = [
    {file = "tensorboard_plugin_wit-1.8.1-py3-none-any.whl", hash = "sha256:ff26bdd583d155aa951ee3b152b3d0cffae8005dc697f72b44a8e8c2a77a8cbe"},
]
threadpoolctl = [
    {file = "threadpoolctl-3.1.0-py3-none-any.whl", hash = "sha256:8b99adda265feb6773280df41eece7b2e6561b772d21ffd52e372f999024907b"},
    {file = "threadpoolctl-3.1.0.tar.gz", hash = "sha256:a335baacfaa4400ae1f0d8e3a58d6674d2f8828e3716bb2802c44955ad391380"},
]
tifffile = [
    {file = "tifffile-2022.5.4-py3-none-any.whl", hash = "sha256:52b4c02040d00c1811e26c0f6abd41e77e2d57559b3657ff3e873955f74f5c57"},
    {file = "tifffile-2022.5.4.tar.gz", hash = "sha256:b03147a15862b7c1d90d47435197f149bef7a52c25ad67cf1f9b465faa71b8d2"},
]
timm = []
tomli = [
    {file = "tomli-2.0.1-py3-none-any.whl", hash = "sha256:939de3e7a6161af0c887ef91b7d41a53e7c5a1ca976325f429cb46ea9bc30ecc"},
    {file = "tomli-2.0.1.tar.gz", hash = "sha256:de526c12914f0c550d15924c62d72abc48d6fe7364aa87328337a31007fe8a4f"},
]
torch = [
    {file = "torch-1.12.0-cp310-cp310-manylinux1_x86_64.whl", hash = "sha256:3322d33a06e440d715bb214334bd41314c94632d9a2f07d22006bf21da3a2be4"},
    {file = "torch-1.12.0-cp310-cp310-manylinux2014_aarch64.whl", hash = "sha256:2568f011dddeb5990d8698cc375d237f14568ffa8489854e3b94113b4b6b7c8b"},
    {file = "torch-1.12.0-cp310-cp310-win_amd64.whl", hash = "sha256:e3e8348edca3e3cee5a67a2b452b85c57712efe1cc3ffdb87c128b3dde54534e"},
    {file = "torch-1.12.0-cp310-none-macosx_10_9_x86_64.whl", hash = "sha256:349ea3ba0c0e789e0507876c023181f13b35307aebc2e771efd0e045b8e03e84"},
    {file = "torch-1.12.0-cp310-none-macosx_11_0_arm64.whl", hash = "sha256:13c7cca6b2ea3704d775444f02af53c5f072d145247e17b8cd7813ac57869f03"},
    {file = "torch-1.12.0-cp37-cp37m-manylinux1_x86_64.whl", hash = "sha256:60d06ee2abfa85f10582d205404d52889d69bcbb71f7e211cfc37e3957ac19ca"},
    {file = "torch-1.12.0-cp37-cp37m-manylinux2014_aarch64.whl", hash = "sha256:a1325c9c28823af497cbf443369bddac9ac59f67f1e600f8ab9b754958e55b76"},
    {file = "torch-1.12.0-cp37-cp37m-win_amd64.whl", hash = "sha256:fb47291596677570246d723ee6abbcbac07eeba89d8f83de31e3954f21f44879"},
    {file = "torch-1.12.0-cp37-none-macosx_10_9_x86_64.whl", hash = "sha256:abbdc5483359b9495dc76e3bd7911ccd2ddc57706c117f8316832e31590af871"},
    {file = "torch-1.12.0-cp37-none-macosx_11_0_arm64.whl", hash = "sha256:72207b8733523388c49d43ffcc4416d1d8cd64c40f7826332e714605ace9b1d2"},
    {file = "torch-1.12.0-cp38-cp38-manylinux1_x86_64.whl", hash = "sha256:0986685f2ec8b7c4d3593e8cfe96be85d462943f1a8f54112fc48d4d9fbbe903"},
    {file = "torch-1.12.0-cp38-cp38-manylinux2014_aarch64.whl", hash = "sha256:0399746f83b4541bcb5b219a18dbe8cade760aba1c660d2748a38c6dc338ebc7"},
    {file = "torch-1.12.0-cp38-cp38-win_amd64.whl", hash = "sha256:7ddb167827170c4e3ff6a27157414a00b9fef93dea175da04caf92a0619b7aee"},
    {file = "torch-1.12.0-cp38-none-macosx_10_9_x86_64.whl", hash = "sha256:2143d5fe192fd908b70b494349de5b1ac02854a8a902bd5f47d13d85b410e430"},
    {file = "torch-1.12.0-cp38-none-macosx_11_0_arm64.whl", hash = "sha256:44a3804e9bb189574f5d02ccc2dc6e32e26a81b3e095463b7067b786048c6072"},
    {file = "torch-1.12.0-cp39-cp39-manylinux1_x86_64.whl", hash = "sha256:844f1db41173b53fe40c44b3e04fcca23a6ce00ac328b7099f2800e611766845"},
    {file = "torch-1.12.0-cp39-cp39-manylinux2014_aarch64.whl", hash = "sha256:63341f96840a223f277e498d2737b39da30d9f57c7a1ef88857b920096317739"},
    {file = "torch-1.12.0-cp39-cp39-win_amd64.whl", hash = "sha256:201abf43a99bb4980cc827dd4b38ac28f35e4dddac7832718be3d5479cafd2c1"},
    {file = "torch-1.12.0-cp39-none-macosx_10_9_x86_64.whl", hash = "sha256:c0313438bc36448ffd209f5fb4e5f325b3af158cdf61c8829b8ddaf128c57816"},
    {file = "torch-1.12.0-cp39-none-macosx_11_0_arm64.whl", hash = "sha256:5ed69d5af232c5c3287d44cef998880dadcc9721cd020e9ae02f42e56b79c2e4"},
]
torchgeo = [
    {file = "torchgeo-0.2.0-py3-none-any.whl", hash = "sha256:31562339a20cb2f7ee36c2e8aa789bc960a167df6191a434aad317fc06209178"},
    {file = "torchgeo-0.2.0.tar.gz", hash = "sha256:968c4bf68c7e487bf495f2f306d8bb0f5824eb67e24b26772a510e753e04ba4c"},
]
torchmetrics = [
    {file = "torchmetrics-0.8.2-py3-none-any.whl", hash = "sha256:19e4ed0305b8c02fd5765a9ff9360c9c622842c2b3491e497ddbf2aec7ce9c5a"},
    {file = "torchmetrics-0.8.2.tar.gz", hash = "sha256:8cec51df230838b07e1bffe407fd98c25b8e1cdf820525a4ba6ef7f7e5ac4d89"},
]
torchvision = [
    {file = "torchvision-0.13.0-cp310-cp310-macosx_10_9_x86_64.whl", hash = "sha256:61d5093a50b7923a4e5bf9e0271001c29e01abec2348b7dd93370a0a9d15836c"},
    {file = "torchvision-0.13.0-cp310-cp310-macosx_11_0_arm64.whl", hash = "sha256:6c4c35428c758adc485ff8f239b5ed68c1b6c26efa261a52e431cab0f7f22aec"},
    {file = "torchvision-0.13.0-cp310-cp310-manylinux1_x86_64.whl", hash = "sha256:acb72a40e5dc0cd454d28514dbdd589a5057afd9bb5c785b87a54718b999bfa1"},
    {file = "torchvision-0.13.0-cp310-cp310-manylinux2014_aarch64.whl", hash = "sha256:df16abf31e7a5fce8db1f781bf1e4f20c8bc730c7c3f657e946cc5820c04e465"},
    {file = "torchvision-0.13.0-cp310-cp310-win_amd64.whl", hash = "sha256:01e9e7b2e7724e66561e8d98f900985d80191e977c5c0b3f33ed31800ba0210c"},
    {file = "torchvision-0.13.0-cp37-cp37m-macosx_10_9_x86_64.whl", hash = "sha256:5c31e9b3004142dbfdf32adc4cf2d4fd709b820833e9786f839ae3a91ff65ef0"},
    {file = "torchvision-0.13.0-cp37-cp37m-manylinux1_x86_64.whl", hash = "sha256:a20662c11dc14fd4eff102ceb946a7ee80b9f98303bb52435cc903f2c4c1fe10"},
    {file = "torchvision-0.13.0-cp37-cp37m-manylinux2014_aarch64.whl", hash = "sha256:ada295dbfe55017b02acfab960a997387f5addbadd28ee5e575e24f692992ce4"},
    {file = "torchvision-0.13.0-cp37-cp37m-win_amd64.whl", hash = "sha256:ad458146aca15f652f9b0c227bebd5403602c7341f15f68f20ec119fa8e8f4a5"},
    {file = "torchvision-0.13.0-cp38-cp38-macosx_10_9_x86_64.whl", hash = "sha256:83a4d9d50787d1e886c94486b63b15978391f6cf1892fce6a93132c09b14e128"},
    {file = "torchvision-0.13.0-cp38-cp38-macosx_11_0_arm64.whl", hash = "sha256:42d95ab197d090efc5669fec02fbc603d05c859e50ca2c60180d1a113aa9b3e2"},
    {file = "torchvision-0.13.0-cp38-cp38-manylinux1_x86_64.whl", hash = "sha256:1b703701f0b99f307ad925b1abda2b3d5bdbf30643ff02102b6aeeb8840ae278"},
    {file = "torchvision-0.13.0-cp38-cp38-manylinux2014_aarch64.whl", hash = "sha256:667cac55afb13cda7d362466e7eba3119e529b210e55507d231bead09aca5e1f"},
    {file = "torchvision-0.13.0-cp38-cp38-win_amd64.whl", hash = "sha256:1e2049f1207631d42d743205f663f1d2235796565be3f18b0339d479626faf30"},
    {file = "torchvision-0.13.0-cp39-cp39-macosx_10_9_x86_64.whl", hash = "sha256:c2278a189663087bb8e65915062aa7a25b8f8e5a3cfaa5879fe277e23e4bbf40"},
    {file = "torchvision-0.13.0-cp39-cp39-macosx_11_0_arm64.whl", hash = "sha256:253eb0c67bf88cef4a79ec69058c3e94f9fde28b9e3699ad1afc0b3ed50f8075"},
    {file = "torchvision-0.13.0-cp39-cp39-manylinux1_x86_64.whl", hash = "sha256:0e28740bd5695076f7c449af650fc474d6566722d446461c2ceebf9c9599b37f"},
    {file = "torchvision-0.13.0-cp39-cp39-manylinux2014_aarch64.whl", hash = "sha256:b620a43df4131ad09f5761c415a016a9ea95aaf8ec8c91d030fb59bad591094a"},
    {file = "torchvision-0.13.0-cp39-cp39-win_amd64.whl", hash = "sha256:b7a2c9aebc7ef265777fe7e82577364288d98cf6b8cf0a63bb2621df78a7af1a"},
]
tqdm = [
    {file = "tqdm-4.64.0-py2.py3-none-any.whl", hash = "sha256:74a2cdefe14d11442cedf3ba4e21a3b84ff9a2dbdc6cfae2c34addb2a14a5ea6"},
    {file = "tqdm-4.64.0.tar.gz", hash = "sha256:40be55d30e200777a307a7585aee69e4eabb46b4ec6a4b4a5f2d9f11e7d5408d"},
]
types-pyyaml = []
typing-extensions = [
    {file = "typing_extensions-4.3.0-py3-none-any.whl", hash = "sha256:25642c956049920a5aa49edcdd6ab1e06d7e5d467fc00e0506c44ac86fbfca02"},
    {file = "typing_extensions-4.3.0.tar.gz", hash = "sha256:e6d2677a32f47fc7eb2795db1dd15c1f34eff616bcaf2cfb5e997f854fa1c4a6"},
]
uritemplate = [
    {file = "uritemplate-3.0.1-py2.py3-none-any.whl", hash = "sha256:07620c3f3f8eed1f12600845892b0e036a2420acf513c53f7de0abd911a5894f"},
    {file = "uritemplate-3.0.1.tar.gz", hash = "sha256:5af8ad10cec94f215e3f48112de2022e1d5a37ed427fbd88652fa908f2ab7cae"},
]
urllib3 = []
wandb = [
    {file = "wandb-0.12.21-py2.py3-none-any.whl", hash = "sha256:150842447d355d90dc7f368b824951a625e5b2d1be355a00e99b11b73728bc1f"},
    {file = "wandb-0.12.21.tar.gz", hash = "sha256:1975ff88c5024923c3321c93cfefb8d9b871543c0b009f34001bf0f31e444b04"},
]
wcwidth = [
    {file = "wcwidth-0.2.5-py2.py3-none-any.whl", hash = "sha256:beb4802a9cebb9144e99086eff703a642a13d6a0052920003a230f3294bbe784"},
    {file = "wcwidth-0.2.5.tar.gz", hash = "sha256:c4d647b99872929fdb7bdcaa4fbe7f01413ed3d98077df798530e5b04f116c83"},
]
werkzeug = [
    {file = "Werkzeug-2.1.2-py3-none-any.whl", hash = "sha256:72a4b735692dd3135217911cbeaa1be5fa3f62bffb8745c5215420a03dc55255"},
    {file = "Werkzeug-2.1.2.tar.gz", hash = "sha256:1ce08e8093ed67d638d63879fd1ba3735817f7a80de3674d293f5984f25fb6e6"},
]
xmltodict = [
    {file = "xmltodict-0.12.0-py2.py3-none-any.whl", hash = "sha256:8bbcb45cc982f48b2ca8fe7e7827c5d792f217ecf1792626f808bf41c3b86051"},
    {file = "xmltodict-0.12.0.tar.gz", hash = "sha256:50d8c638ed7ecb88d90561beedbf720c9b4e851a9fa6c47ebd64e99d166d8a21"},
]
yarl = [
    {file = "yarl-1.7.2-cp310-cp310-macosx_10_9_universal2.whl", hash = "sha256:f2a8508f7350512434e41065684076f640ecce176d262a7d54f0da41d99c5a95"},
    {file = "yarl-1.7.2-cp310-cp310-macosx_10_9_x86_64.whl", hash = "sha256:da6df107b9ccfe52d3a48165e48d72db0eca3e3029b5b8cb4fe6ee3cb870ba8b"},
    {file = "yarl-1.7.2-cp310-cp310-macosx_11_0_arm64.whl", hash = "sha256:a1d0894f238763717bdcfea74558c94e3bc34aeacd3351d769460c1a586a8b05"},
    {file = "yarl-1.7.2-cp310-cp310-manylinux_2_17_aarch64.manylinux2014_aarch64.whl", hash = "sha256:dfe4b95b7e00c6635a72e2d00b478e8a28bfb122dc76349a06e20792eb53a523"},
    {file = "yarl-1.7.2-cp310-cp310-manylinux_2_17_ppc64le.manylinux2014_ppc64le.whl", hash = "sha256:c145ab54702334c42237a6c6c4cc08703b6aa9b94e2f227ceb3d477d20c36c63"},
    {file = "yarl-1.7.2-cp310-cp310-manylinux_2_17_s390x.manylinux2014_s390x.whl", hash = "sha256:1ca56f002eaf7998b5fcf73b2421790da9d2586331805f38acd9997743114e98"},
    {file = "yarl-1.7.2-cp310-cp310-manylinux_2_5_i686.manylinux1_i686.manylinux_2_12_i686.manylinux2010_i686.whl", hash = "sha256:1d3d5ad8ea96bd6d643d80c7b8d5977b4e2fb1bab6c9da7322616fd26203d125"},
    {file = "yarl-1.7.2-cp310-cp310-manylinux_2_5_x86_64.manylinux1_x86_64.manylinux_2_12_x86_64.manylinux2010_x86_64.whl", hash = "sha256:167ab7f64e409e9bdd99333fe8c67b5574a1f0495dcfd905bc7454e766729b9e"},
    {file = "yarl-1.7.2-cp310-cp310-musllinux_1_1_aarch64.whl", hash = "sha256:95a1873b6c0dd1c437fb3bb4a4aaa699a48c218ac7ca1e74b0bee0ab16c7d60d"},
    {file = "yarl-1.7.2-cp310-cp310-musllinux_1_1_i686.whl", hash = "sha256:6152224d0a1eb254f97df3997d79dadd8bb2c1a02ef283dbb34b97d4f8492d23"},
    {file = "yarl-1.7.2-cp310-cp310-musllinux_1_1_ppc64le.whl", hash = "sha256:5bb7d54b8f61ba6eee541fba4b83d22b8a046b4ef4d8eb7f15a7e35db2e1e245"},
    {file = "yarl-1.7.2-cp310-cp310-musllinux_1_1_s390x.whl", hash = "sha256:9c1f083e7e71b2dd01f7cd7434a5f88c15213194df38bc29b388ccdf1492b739"},
    {file = "yarl-1.7.2-cp310-cp310-musllinux_1_1_x86_64.whl", hash = "sha256:f44477ae29025d8ea87ec308539f95963ffdc31a82f42ca9deecf2d505242e72"},
    {file = "yarl-1.7.2-cp310-cp310-win32.whl", hash = "sha256:cff3ba513db55cc6a35076f32c4cdc27032bd075c9faef31fec749e64b45d26c"},
    {file = "yarl-1.7.2-cp310-cp310-win_amd64.whl", hash = "sha256:c9c6d927e098c2d360695f2e9d38870b2e92e0919be07dbe339aefa32a090265"},
    {file = "yarl-1.7.2-cp36-cp36m-macosx_10_9_x86_64.whl", hash = "sha256:9b4c77d92d56a4c5027572752aa35082e40c561eec776048330d2907aead891d"},
    {file = "yarl-1.7.2-cp36-cp36m-manylinux_2_17_aarch64.manylinux2014_aarch64.whl", hash = "sha256:c01a89a44bb672c38f42b49cdb0ad667b116d731b3f4c896f72302ff77d71656"},
    {file = "yarl-1.7.2-cp36-cp36m-manylinux_2_17_ppc64le.manylinux2014_ppc64le.whl", hash = "sha256:c19324a1c5399b602f3b6e7db9478e5b1adf5cf58901996fc973fe4fccd73eed"},
    {file = "yarl-1.7.2-cp36-cp36m-manylinux_2_17_s390x.manylinux2014_s390x.whl", hash = "sha256:3abddf0b8e41445426d29f955b24aeecc83fa1072be1be4e0d194134a7d9baee"},
    {file = "yarl-1.7.2-cp36-cp36m-manylinux_2_5_i686.manylinux1_i686.manylinux_2_12_i686.manylinux2010_i686.whl", hash = "sha256:6a1a9fe17621af43e9b9fcea8bd088ba682c8192d744b386ee3c47b56eaabb2c"},
    {file = "yarl-1.7.2-cp36-cp36m-manylinux_2_5_x86_64.manylinux1_x86_64.manylinux_2_12_x86_64.manylinux2010_x86_64.whl", hash = "sha256:8b0915ee85150963a9504c10de4e4729ae700af11df0dc5550e6587ed7891e92"},
    {file = "yarl-1.7.2-cp36-cp36m-musllinux_1_1_aarch64.whl", hash = "sha256:29e0656d5497733dcddc21797da5a2ab990c0cb9719f1f969e58a4abac66234d"},
    {file = "yarl-1.7.2-cp36-cp36m-musllinux_1_1_i686.whl", hash = "sha256:bf19725fec28452474d9887a128e98dd67eee7b7d52e932e6949c532d820dc3b"},
    {file = "yarl-1.7.2-cp36-cp36m-musllinux_1_1_ppc64le.whl", hash = "sha256:d6f3d62e16c10e88d2168ba2d065aa374e3c538998ed04996cd373ff2036d64c"},
    {file = "yarl-1.7.2-cp36-cp36m-musllinux_1_1_s390x.whl", hash = "sha256:ac10bbac36cd89eac19f4e51c032ba6b412b3892b685076f4acd2de18ca990aa"},
    {file = "yarl-1.7.2-cp36-cp36m-musllinux_1_1_x86_64.whl", hash = "sha256:aa32aaa97d8b2ed4e54dc65d241a0da1c627454950f7d7b1f95b13985afd6c5d"},
    {file = "yarl-1.7.2-cp36-cp36m-win32.whl", hash = "sha256:87f6e082bce21464857ba58b569370e7b547d239ca22248be68ea5d6b51464a1"},
    {file = "yarl-1.7.2-cp36-cp36m-win_amd64.whl", hash = "sha256:ac35ccde589ab6a1870a484ed136d49a26bcd06b6a1c6397b1967ca13ceb3913"},
    {file = "yarl-1.7.2-cp37-cp37m-macosx_10_9_x86_64.whl", hash = "sha256:a467a431a0817a292121c13cbe637348b546e6ef47ca14a790aa2fa8cc93df63"},
    {file = "yarl-1.7.2-cp37-cp37m-manylinux_2_17_aarch64.manylinux2014_aarch64.whl", hash = "sha256:6ab0c3274d0a846840bf6c27d2c60ba771a12e4d7586bf550eefc2df0b56b3b4"},
    {file = "yarl-1.7.2-cp37-cp37m-manylinux_2_17_ppc64le.manylinux2014_ppc64le.whl", hash = "sha256:d260d4dc495c05d6600264a197d9d6f7fc9347f21d2594926202fd08cf89a8ba"},
    {file = "yarl-1.7.2-cp37-cp37m-manylinux_2_17_s390x.manylinux2014_s390x.whl", hash = "sha256:fc4dd8b01a8112809e6b636b00f487846956402834a7fd59d46d4f4267181c41"},
    {file = "yarl-1.7.2-cp37-cp37m-manylinux_2_5_i686.manylinux1_i686.manylinux_2_12_i686.manylinux2010_i686.whl", hash = "sha256:c1164a2eac148d85bbdd23e07dfcc930f2e633220f3eb3c3e2a25f6148c2819e"},
    {file = "yarl-1.7.2-cp37-cp37m-manylinux_2_5_x86_64.manylinux1_x86_64.manylinux_2_12_x86_64.manylinux2010_x86_64.whl", hash = "sha256:67e94028817defe5e705079b10a8438b8cb56e7115fa01640e9c0bb3edf67332"},
    {file = "yarl-1.7.2-cp37-cp37m-musllinux_1_1_aarch64.whl", hash = "sha256:89ccbf58e6a0ab89d487c92a490cb5660d06c3a47ca08872859672f9c511fc52"},
    {file = "yarl-1.7.2-cp37-cp37m-musllinux_1_1_i686.whl", hash = "sha256:8cce6f9fa3df25f55521fbb5c7e4a736683148bcc0c75b21863789e5185f9185"},
    {file = "yarl-1.7.2-cp37-cp37m-musllinux_1_1_ppc64le.whl", hash = "sha256:211fcd65c58bf250fb994b53bc45a442ddc9f441f6fec53e65de8cba48ded986"},
    {file = "yarl-1.7.2-cp37-cp37m-musllinux_1_1_s390x.whl", hash = "sha256:c10ea1e80a697cf7d80d1ed414b5cb8f1eec07d618f54637067ae3c0334133c4"},
    {file = "yarl-1.7.2-cp37-cp37m-musllinux_1_1_x86_64.whl", hash = "sha256:52690eb521d690ab041c3919666bea13ab9fbff80d615ec16fa81a297131276b"},
    {file = "yarl-1.7.2-cp37-cp37m-win32.whl", hash = "sha256:695ba021a9e04418507fa930d5f0704edbce47076bdcfeeaba1c83683e5649d1"},
    {file = "yarl-1.7.2-cp37-cp37m-win_amd64.whl", hash = "sha256:c17965ff3706beedafd458c452bf15bac693ecd146a60a06a214614dc097a271"},
    {file = "yarl-1.7.2-cp38-cp38-macosx_10_9_universal2.whl", hash = "sha256:fce78593346c014d0d986b7ebc80d782b7f5e19843ca798ed62f8e3ba8728576"},
    {file = "yarl-1.7.2-cp38-cp38-macosx_10_9_x86_64.whl", hash = "sha256:c2a1ac41a6aa980db03d098a5531f13985edcb451bcd9d00670b03129922cd0d"},
    {file = "yarl-1.7.2-cp38-cp38-macosx_11_0_arm64.whl", hash = "sha256:39d5493c5ecd75c8093fa7700a2fb5c94fe28c839c8e40144b7ab7ccba6938c8"},
    {file = "yarl-1.7.2-cp38-cp38-manylinux_2_17_aarch64.manylinux2014_aarch64.whl", hash = "sha256:1eb6480ef366d75b54c68164094a6a560c247370a68c02dddb11f20c4c6d3c9d"},
    {file = "yarl-1.7.2-cp38-cp38-manylinux_2_17_ppc64le.manylinux2014_ppc64le.whl", hash = "sha256:5ba63585a89c9885f18331a55d25fe81dc2d82b71311ff8bd378fc8004202ff6"},
    {file = "yarl-1.7.2-cp38-cp38-manylinux_2_17_s390x.manylinux2014_s390x.whl", hash = "sha256:e39378894ee6ae9f555ae2de332d513a5763276a9265f8e7cbaeb1b1ee74623a"},
    {file = "yarl-1.7.2-cp38-cp38-manylinux_2_5_i686.manylinux1_i686.manylinux_2_12_i686.manylinux2010_i686.whl", hash = "sha256:c0910c6b6c31359d2f6184828888c983d54d09d581a4a23547a35f1d0b9484b1"},
    {file = "yarl-1.7.2-cp38-cp38-manylinux_2_5_x86_64.manylinux1_x86_64.manylinux_2_12_x86_64.manylinux2010_x86_64.whl", hash = "sha256:6feca8b6bfb9eef6ee057628e71e1734caf520a907b6ec0d62839e8293e945c0"},
    {file = "yarl-1.7.2-cp38-cp38-musllinux_1_1_aarch64.whl", hash = "sha256:8300401dc88cad23f5b4e4c1226f44a5aa696436a4026e456fe0e5d2f7f486e6"},
    {file = "yarl-1.7.2-cp38-cp38-musllinux_1_1_i686.whl", hash = "sha256:788713c2896f426a4e166b11f4ec538b5736294ebf7d5f654ae445fd44270832"},
    {file = "yarl-1.7.2-cp38-cp38-musllinux_1_1_ppc64le.whl", hash = "sha256:fd547ec596d90c8676e369dd8a581a21227fe9b4ad37d0dc7feb4ccf544c2d59"},
    {file = "yarl-1.7.2-cp38-cp38-musllinux_1_1_s390x.whl", hash = "sha256:737e401cd0c493f7e3dd4db72aca11cfe069531c9761b8ea474926936b3c57c8"},
    {file = "yarl-1.7.2-cp38-cp38-musllinux_1_1_x86_64.whl", hash = "sha256:baf81561f2972fb895e7844882898bda1eef4b07b5b385bcd308d2098f1a767b"},
    {file = "yarl-1.7.2-cp38-cp38-win32.whl", hash = "sha256:ede3b46cdb719c794427dcce9d8beb4abe8b9aa1e97526cc20de9bd6583ad1ef"},
    {file = "yarl-1.7.2-cp38-cp38-win_amd64.whl", hash = "sha256:cc8b7a7254c0fc3187d43d6cb54b5032d2365efd1df0cd1749c0c4df5f0ad45f"},
    {file = "yarl-1.7.2-cp39-cp39-macosx_10_9_universal2.whl", hash = "sha256:580c1f15500e137a8c37053e4cbf6058944d4c114701fa59944607505c2fe3a0"},
    {file = "yarl-1.7.2-cp39-cp39-macosx_10_9_x86_64.whl", hash = "sha256:3ec1d9a0d7780416e657f1e405ba35ec1ba453a4f1511eb8b9fbab81cb8b3ce1"},
    {file = "yarl-1.7.2-cp39-cp39-macosx_11_0_arm64.whl", hash = "sha256:3bf8cfe8856708ede6a73907bf0501f2dc4e104085e070a41f5d88e7faf237f3"},
    {file = "yarl-1.7.2-cp39-cp39-manylinux_2_17_aarch64.manylinux2014_aarch64.whl", hash = "sha256:1be4bbb3d27a4e9aa5f3df2ab61e3701ce8fcbd3e9846dbce7c033a7e8136746"},
    {file = "yarl-1.7.2-cp39-cp39-manylinux_2_17_ppc64le.manylinux2014_ppc64le.whl", hash = "sha256:534b047277a9a19d858cde163aba93f3e1677d5acd92f7d10ace419d478540de"},
    {file = "yarl-1.7.2-cp39-cp39-manylinux_2_17_s390x.manylinux2014_s390x.whl", hash = "sha256:c6ddcd80d79c96eb19c354d9dca95291589c5954099836b7c8d29278a7ec0bda"},
    {file = "yarl-1.7.2-cp39-cp39-manylinux_2_5_i686.manylinux1_i686.manylinux_2_12_i686.manylinux2010_i686.whl", hash = "sha256:9bfcd43c65fbb339dc7086b5315750efa42a34eefad0256ba114cd8ad3896f4b"},
    {file = "yarl-1.7.2-cp39-cp39-manylinux_2_5_x86_64.manylinux1_x86_64.manylinux_2_12_x86_64.manylinux2010_x86_64.whl", hash = "sha256:f64394bd7ceef1237cc604b5a89bf748c95982a84bcd3c4bbeb40f685c810794"},
    {file = "yarl-1.7.2-cp39-cp39-musllinux_1_1_aarch64.whl", hash = "sha256:044daf3012e43d4b3538562da94a88fb12a6490652dbc29fb19adfa02cf72eac"},
    {file = "yarl-1.7.2-cp39-cp39-musllinux_1_1_i686.whl", hash = "sha256:368bcf400247318382cc150aaa632582d0780b28ee6053cd80268c7e72796dec"},
    {file = "yarl-1.7.2-cp39-cp39-musllinux_1_1_ppc64le.whl", hash = "sha256:bab827163113177aee910adb1f48ff7af31ee0289f434f7e22d10baf624a6dfe"},
    {file = "yarl-1.7.2-cp39-cp39-musllinux_1_1_s390x.whl", hash = "sha256:0cba38120db72123db7c58322fa69e3c0efa933040ffb586c3a87c063ec7cae8"},
    {file = "yarl-1.7.2-cp39-cp39-musllinux_1_1_x86_64.whl", hash = "sha256:59218fef177296451b23214c91ea3aba7858b4ae3306dde120224cfe0f7a6ee8"},
    {file = "yarl-1.7.2-cp39-cp39-win32.whl", hash = "sha256:1edc172dcca3f11b38a9d5c7505c83c1913c0addc99cd28e993efeaafdfaa18d"},
    {file = "yarl-1.7.2-cp39-cp39-win_amd64.whl", hash = "sha256:797c2c412b04403d2da075fb93c123df35239cd7b4cc4e0cd9e5839b73f52c58"},
    {file = "yarl-1.7.2.tar.gz", hash = "sha256:45399b46d60c253327a460e99856752009fcee5f5d3c80b2f7c0cae1c38d56dd"},
]
zipp = []<|MERGE_RESOLUTION|>--- conflicted
+++ resolved
@@ -1456,11 +1456,7 @@
 
 [[package]]
 name = "sentry-sdk"
-<<<<<<< HEAD
-version = "1.7.1"
-=======
 version = "1.7.2"
->>>>>>> cbc6f6eb
 description = "Python client for Sentry (https://sentry.io)"
 category = "main"
 optional = false
@@ -1652,11 +1648,7 @@
 type = "git"
 url = "https://github.com/rwightman/pytorch-image-models.git"
 reference = "master"
-<<<<<<< HEAD
-resolved_reference = "324a4e58b6b0365d16dcf8f93739be8f74cd7d37"
-=======
 resolved_reference = "4547920f859b9d9ddfe630800ae375c4bcc7b3b6"
->>>>>>> cbc6f6eb
 
 [[package]]
 name = "tomli"
