{
 "cells": [
  {
   "cell_type": "markdown",
   "id": "d0d8e000",
   "metadata": {},
   "source": [
    "# Chesapeake Land Cover\n",
    "\n",
    "### Done\n",
    "* Convert images\n",
    "* Write original partition\n",
    "* Write Task Specifications\n",
    "\n",
    "### TODO\n",
    "* Find a way to get GPS coordinates\n",
    "* Resolve bug in torchgeo for test data patches?"
   ]
  },
  {
   "cell_type": "code",
   "execution_count": null,
   "id": "839b5762",
   "metadata": {},
   "outputs": [],
   "source": [
    "%load_ext autoreload\n",
    "%autoreload 2\n",
    "\n",
    "import sys\n",
    "sys.path.append(\"../..\") # TODO fix this hack (can't set the project directory in notebook for vscode)\n",
    "sys.path.append('..')\n",
    "\n",
<<<<<<< HEAD
    "from geobench.benchmark.dataset_converters import chesapeake_land_cover as converter, inspect_tools\n",
=======
    "from geobench.dataset_converters import chesapeake_land_cover as converter, inspect_tools\n",
>>>>>>> b990809b
    "import ipyplot\n",
    "import numpy as np\n",
    "from geobench import io"
   ]
  },
  {
   "cell_type": "code",
   "execution_count": null,
   "id": "b188e547",
   "metadata": {},
   "outputs": [],
   "source": [
    "dataset_dir = io.CCB_DIR / \"segmentation_v0.2\" / \"cvpr_chesapeake_landcover\"\n",
    "# dataset_dir = converter.DATASET_DIR\n",
    "print(dataset_dir)\n",
    "dataset, samples, band_values, band_stats = inspect_tools.load_and_verify_samples(\n",
    "    dataset_dir, n_samples=100, n_hist_bins=100, split=\"test\")\n",
    "\n",
    "label_count = np.bincount(band_values[\"label\"])\n",
    "print(\"labels per class\", label_count)\n"
   ]
  },
  {
   "cell_type": "code",
   "execution_count": null,
   "id": "e6d1d51b",
   "metadata": {},
   "outputs": [],
   "source": [
    "for i, sample in enumerate(samples):\n",
    "    if sample.label.data.shape == (512,512):\n",
    "        print(f\"Reshaping sample {i}, {sample.sample_name}.\")\n",
    "        sample.label.data = sample.label.data[:256,:256]\n",
    "        \n",
    "images, labels = inspect_tools.extract_bands(samples)\n",
    "ipyplot.plot_class_tabs(images=images, labels=labels, img_width=128, max_imgs_per_tab=20)"
   ]
  },
  {
   "cell_type": "code",
   "execution_count": null,
   "id": "195fb653",
   "metadata": {},
   "outputs": [],
   "source": [
    "images, _ = inspect_tools.extract_images(samples)\n",
    "ipyplot.plot_images(images=images, img_width=128, max_images=20)"
   ]
  }
 ],
 "metadata": {
  "interpreter": {
   "hash": "b19f5167aa29f0e7b4ca4f180cf0e2dd5cec97c6ddb063b7447cc55271593e0b"
  },
  "kernelspec": {
   "display_name": "ccb",
   "language": "python",
   "name": "python3"
  },
  "language_info": {
   "codemirror_mode": {
    "name": "ipython",
    "version": 3
   },
   "file_extension": ".py",
   "mimetype": "text/x-python",
   "name": "python",
   "nbconvert_exporter": "python",
   "pygments_lexer": "ipython3",
   "version": "3.9.7"
  }
 },
 "nbformat": 4,
 "nbformat_minor": 5
}<|MERGE_RESOLUTION|>--- conflicted
+++ resolved
@@ -31,11 +31,7 @@
     "sys.path.append(\"../..\") # TODO fix this hack (can't set the project directory in notebook for vscode)\n",
     "sys.path.append('..')\n",
     "\n",
-<<<<<<< HEAD
     "from geobench.benchmark.dataset_converters import chesapeake_land_cover as converter, inspect_tools\n",
-=======
-    "from geobench.dataset_converters import chesapeake_land_cover as converter, inspect_tools\n",
->>>>>>> b990809b
     "import ipyplot\n",
     "import numpy as np\n",
     "from geobench import io"
