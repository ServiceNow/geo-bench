[tool.poetry]
name = "geo-benchmark"
version = "0.0.1"
description = "A benchmark designed to advance foundation models for Earth monitoring, tailored for remote sensing. It encompasses six classification and six segmentation tasks, curated for precision and model evaluation. The package also features a comprehensive evaluation methodology and showcases results from 20 established baseline models."
authors = [
    "Alexandre Lacoste <alexandre.lacoste@servicenow.com>",
    "Nils Lehmann",
    "Pau Rodriguez",
    "Evan David Sherwin",
    "Hannah Kerner",
    "Björn Lütjens",
    "Jeremy Andrew Irvin",
    "David Dao",
    "Hamed Alemohammad",
    "Alexandre Drouin",
    "Mehmet Gunturkun",
    "Gabriel Huang",
    "David Vazquez",
    "Dava Newman",
    "Yoshua Bengio",
    "Stefano Ermon",
    "Xiao Xiang Zhu"
]
license = "Apache-2.0"
packages = [
    { include = "geobench" }
]
readme = "README.md"

[tool.poetry.dependencies]
python = ">=3.9.0,<4"
<<<<<<< HEAD
=======
segmentation-models-pytorch = "0.3.3"
#torchgeo = "0.4.1"
torchvision = "0.13.0"
torchmetrics = "0.11.1"
>>>>>>> df92bc1c
torch = ">=1.12.0"
h5py = "^3.8.0"
pandas = "^1.5.3"
seaborn = "^0.12.2"
sickle = "^0.7.0"
tqdm = "^4.65.0"


[tool.poetry.dev-dependencies]
black = "^22.3.0"
pytest = "^7.1.2"
pytest-cov = "^3.0.0"
isort = "^5.10.1"
colorama = "^0.4.4"
flake8 = "^4.0.1"
pydocstyle = "^6.1.1"
ipyleaflet = "^0.17.2"
ipyplot = "^1.1.1"
torchgeo = { git = "https://github.com/microsoft/torchgeo.git" }
torchvision = "^0.13.0"
xmltodict = "^0.12.0"

[tool.isort]
profile = "black"
multi_line_output = 3
include_trailing_comma = true
line_length = 100

[tool.flake8]
max-line-length = 100
max-complexity = 23

[tool.mypy]
ignore_missing_imports = true
show_error_codes = true
exclude = "(docs|data)/"

[tool.black]
line-length = 100
include = '\.pyi?$'
exclude = '''
/(
    \.git
  | \.hg
  | \.mypy_cache
  | \.tox
  | \.venv
  | _build
  | buck-out
  | build
  | dist
)/
'''

[tool.pytest.ini_options]
filterwarnings = [
  "ignore::PossibleUserWarning",
]

[tool.poetry.scripts]
geobench-download = "geobench.download_geobench:download_benchmark"<|MERGE_RESOLUTION|>--- conflicted
+++ resolved
@@ -29,13 +29,6 @@
 
 [tool.poetry.dependencies]
 python = ">=3.9.0,<4"
-<<<<<<< HEAD
-=======
-segmentation-models-pytorch = "0.3.3"
-#torchgeo = "0.4.1"
-torchvision = "0.13.0"
-torchmetrics = "0.11.1"
->>>>>>> df92bc1c
 torch = ">=1.12.0"
 h5py = "^3.8.0"
 pandas = "^1.5.3"
